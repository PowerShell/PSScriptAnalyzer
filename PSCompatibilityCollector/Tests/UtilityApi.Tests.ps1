# Copyright (c) Microsoft Corporation. All rights reserved.
# Licensed under the MIT License.

BeforeAll {
    function Get-TypeNameAstFromScript
    {
        param([string]$Script)

        $ast = [System.Management.Automation.Language.Parser]::ParseInput($Script, [ref]$null, [ref]$null)
        $typeExpAst = $ast.Find({
            $args[0] -is [System.Management.Automation.Language.TypeExpressionAst]
        }, $true)

        return $typeExpAst.TypeName
    }

    function Get-TypeAccelerators
    {
        [psobject].Assembly.GetType('System.Management.Automation.TypeAccelerators', 'nonpublic')::Get.GetEnumerator()
    }
}


Describe "Type name serialization" {

    It "Serializes the name of type <InputType> to <ExpectedName>" {
        $name = [Microsoft.PowerShell.CrossCompatibility.TypeNaming]::GetFullTypeName($InputType)
        $name | Should -BeExactly $ExpectedName
    } -TestCases @(
        @{ InputType = [System.Reflection.Assembly]; ExpectedName = "System.Reflection.Assembly" }
        @{ InputType = [string]; ExpectedName = "System.String" }
        @{ InputType = [datetime]; ExpectedName = "System.DateTime" }
        @{ InputType = [string[]]; ExpectedName = "System.String[]" }
        @{ InputType = [System.TimeZoneInfo+AdjustmentRule]; ExpectedName = "System.TimeZoneInfo+AdjustmentRule" }
        @{ InputType = [System.Func`1]; ExpectedName = "System.Func``1" }
        @{ InputType = [System.Collections.Generic.Dictionary`2]; ExpectedName = "System.Collections.Generic.Dictionary``2" }
        @{ InputType = [System.Collections.Generic.Dictionary`2+Enumerator]; ExpectedName = "System.Collections.Generic.Dictionary``2+Enumerator" }
        @{ InputType = [System.Collections.Generic.Dictionary[string,object]].GetNestedType('Enumerator'); ExpectedName = "System.Collections.Generic.Dictionary``2+Enumerator" }
        @{ InputType = [System.Collections.Generic.List[object]]; ExpectedName = "System.Collections.Generic.List``1[System.Object]" }
        @{ InputType = [System.Collections.Generic.Dictionary[string, object]]; ExpectedName = "System.Collections.Generic.Dictionary``2[System.String,System.Object]" }
        @{ InputType = [System.Collections.Generic.Dictionary`2+Enumerator[string,object]]; ExpectedName = "System.Collections.Generic.Dictionary``2+Enumerator[System.String,System.Object]" }
        @{ InputType = [System.Collections.Concurrent.ConcurrentDictionary`2].GetMethod('ToArray').ReturnType; ExpectedName = "System.Collections.Generic.KeyValuePair``2[]"}
    )

    It "Null type throws exception" {
        {
            [Microsoft.PowerShell.CrossCompatibility.TypeNaming]::GetFullTypeName($null)
        } | Should -Throw -ErrorId "ArgumentNullException"
    }

    It "Strips generic quantifiers from '<RawTypeName>' to return '<StrippedTypeName>'" {
        param([string]$RawTypeName, [string]$StrippedTypeName)

        $stripped = [Microsoft.PowerShell.CrossCompatibility.TypeNaming]::StripGenericQuantifiers($RawTypeName)
        $stripped | Should -BeExactly $StrippedTypeName
    } -TestCases @(
        @{ RawTypeName = "String"; StrippedTypeName = "String" }
        @{ RawTypeName = "Dictionary``2"; StrippedTypeName = "Dictionary" }
        @{ RawTypeName = "Dictionary``2"; StrippedTypeName = "Dictionary" }
        @{ RawTypeName = "Dictionary``2+Enumerator"; StrippedTypeName = "Dictionary+Enumerator" }
    )
}

Describe "Type accelerator expansion" {
    BeforeAll {
        $typeAccelerators = Get-TypeAccelerators |
            ForEach-Object { $d = New-Object 'System.Collections.Generic.Dictionary[string,string]' } { $d.Add($_.Key, $_.Value.FullName) } { $d }
    }

    It "Expands the typename in <Raw> to <Expanded>" {

        $typeName = Get-TypeNameAstFromScript -Script $Raw

        $canonicalName = [Microsoft.PowerShell.CrossCompatibility.TypeNaming]::GetCanonicalTypeName($typeAccelerators, $typeName)

        $canonicalName | Should -BeExactly $Expanded
    } -TestCases @(
        @{ Raw = "[System.Exception]"; Expanded = "System.Exception" }
        @{ Raw = "[string]"; Expanded = "System.String" }
        @{ Raw = "[psmoduleinfo]"; Expanded = "System.Management.Automation.PSModuleInfo" }
        @{ Raw = "[System.Collections.Generic.List[int]]"; Expanded = "System.Collections.Generic.List``1[System.Int32]" }
        @{ Raw = "[System.Collections.Generic.Dictionary[string,psmoduleinfo]]"; Expanded = "System.Collections.Generic.Dictionary``2[System.String,System.Management.Automation.PSModuleInfo]" }
        @{ Raw = "[System.Collections.Generic.Dictionary[string, psmoduleinfo]]"; Expanded = "System.Collections.Generic.Dictionary``2[System.String,System.Management.Automation.PSModuleInfo]" }
        @{ Raw = "[System.Collections.Generic.Dictionary  [string,  psmoduleinfo]]"; Expanded = "System.Collections.Generic.Dictionary``2[System.String,System.Management.Automation.PSModuleInfo]" }
        @{ Raw = "[System.Collections.Generic.List``1[uri]]"; Expanded = "System.Collections.Generic.List``1[System.Uri]" }
        @{ Raw = "[System.Collections.Generic.Dictionary``2[string,psmoduleinfo]]"; Expanded = "System.Collections.Generic.Dictionary``2[System.String,System.Management.Automation.PSModuleInfo]" }
        @{ Raw = "[System.Collections.Generic.Dictionary``2  [string, psmoduleinfo]]"; Expanded = "System.Collections.Generic.Dictionary``2[System.String,System.Management.Automation.PSModuleInfo]" }
        @{ Raw = "[object]"; Expanded = "System.Object" }
    )
}

$versionCreationTests = @(
    @{ Version = '6.1'; Major = 6; Minor = 1; Patch = -1 }
    @{ Version = '6.1.4'; Major = 6; Minor = 1; Patch = 4; }
    @{ Version = '5.1.8-preview.2'; Major = 5; Minor = 1; Patch = 8; Label = 'preview.2' }
    @{ Version = [version]'4.2'; Major = 4; Minor = 2; Patch = -1; Revision = -1 }
    @{ Version = [version]'4.2.1'; Major = 4; Minor = 2; Patch = 1; Revision = -1 }
    @{ Version = [version]'4.2.1.7'; Major = 4; Minor = 2; Patch = 1; Revision = 7 }
)

if ($PSVersionTable.PSVersion.Major -ge 6)
{
    $versionCreationTests += @(
        @{ Version = [semver]'6.1.2'; Major = 6; Minor = 1; Patch = 2; Label = $null }
        @{ Version = [semver]'6.1.2-rc.1'; Major = 6; Minor = 1; Patch = 2; Label = 'rc.1' }
        @{ Version = [semver]'6.1-rc.1'; Major = 6; Minor = 1; Patch = 0; Label = 'rc.1' }
        @{ Version = [semver]'6-rc.1'; Major = 6; Minor = 0; Patch = 0; Label = 'rc.1' }
        @{ Version = [semver]'6.1.2-rc.1+duck'; Major = 6; Minor = 1; Patch = 2; Label = 'rc.1'; BuildLabel = 'duck' }
        @{ Version = [semver]'6.1-rc.1+duck'; Major = 6; Minor = 1; Patch = 0; Label = 'rc.1'; BuildLabel = 'duck' }
        @{ Version = [semver]'6-rc.1+duck'; Major = 6; Minor = 0; Patch = 0; Label = 'rc.1'; BuildLabel = 'duck' }
    )
}

Describe "PowerShell version object" {
    Context "Version parsing" {
<<<<<<< HEAD
=======
        BeforeAll {
            $genericVerCases = @(
                @{ VerStr = '42'; Major = 42; Minor = -1; Patch = -1 }
                @{ VerStr = '7'; Major = 7; Minor = -1; Patch = -1 }
                @{ VerStr = '6.1'; Major = 6; Minor = 1; Patch = -1 }
                @{ VerStr = '5.2.7'; Major = 5; Minor = 2; Patch = 7 }
                @{ VerStr = '512.2124.71'; Major = 512; Minor = 2124; Patch = 71 }
            )

            $semVerCases = @(
                @{ VerStr = '6.1.0-rc.1'; Major = 6; Minor = 1; Patch = 0; Label = 'rc.1' }
                @{ VerStr = '6.2-preview.2'; Major = 6; Minor = 2; Patch = -1; Label = 'preview.2' }
                @{ VerStr = '6-preview.2'; Major = 6; Minor = -1; Patch = -1; Label = 'preview.2' }
                @{ VerStr = '6.1.0-rc.1+moo'; Major = 6; Minor = 1; Patch = 0; Label = 'rc.1'; BuildLabel = 'moo' }
                @{ VerStr = '6.2-preview.2+horse'; Major = 6; Minor = 2; Patch = -1; Label = 'preview.2'; BuildLabel = 'horse' }
                @{ VerStr = '6-preview.2+veryimportant'; Major = 6; Minor = -1; Patch = -1; Label = 'preview.2'; BuildLabel = 'veryimportant' }
            )

            $systemVerCases = @(
                @{ VerStr = '5.2.1.12312'; Major = 5; Minor = 2; Patch = 1; Revision = 12312 }
            )

            $versionFailCases = @(
                @{ VerStr = 'banana' }
                @{ VerStr = '' }
                @{ VerStr = '1.' }
                @{ VerStr = '.6' }
                @{ VerStr = '5.1.' }
                @{ VerStr = '5.1.2.' }
                @{ VerStr = '4.1.5.7.' }
                @{ VerStr = '4.1.5.7.4' }
                @{ VerStr = '4.1.5.7-rc.2' }
                @{ VerStr = '4.1.5.-rc.2' }
            )
        }
>>>>>>> 9098e76a

        It "Parses version string '<VerStr>' as <Major>.<Minor>.<Patch>" {

            $v = [Microsoft.PowerShell.CrossCompatibility.PowerShellVersion]$VerStr

            $v.Major | Should -Be $Major
            $v.Minor | Should -Be $Minor
            $v.Patch | Should -Be $Patch
        } -TestCases @(
            @{ VerStr = '6.1'; Major = 6; Minor = 1; Patch = -1 }
            @{ VerStr = '5.2.7'; Major = 5; Minor = 2; Patch = 7 }
            @{ VerStr = '512.2124.71'; Major = 512; Minor = 2124; Patch = 71 }
        )

        It "Parses version string '<VerStr>' as <Major>.<Minor>.<Patch>-<Label>+<BuildLabel>" {
            param([string]$VerStr, [int]$Major, [int]$Minor, [int]$Patch, [string]$Label, $BuildLabel)

            $v = [Microsoft.PowerShell.CrossCompatibility.PowerShellVersion]$VerStr

            $v.Major | Should -Be $Major
            $v.Minor | Should -Be $Minor
            $v.Patch | Should -Be $Patch
            $v.PreReleaseLabel | Should -BeExactly $Label
            $v.BuildLabel | Should -Be $BuildLabel
        } -TestCases @(
            @{ VerStr = '6.1.0-rc.1'; Major = 6; Minor = 1; Patch = 0; Label = 'rc.1' }
            @{ VerStr = '6.2-preview.2'; Major = 6; Minor = 2; Patch = -1; Label = 'preview.2' }
            @{ VerStr = '6-preview.2'; Major = 6; Minor = -1; Patch = -1; Label = 'preview.2' }
            @{ VerStr = '6.1.0-rc.1+moo'; Major = 6; Minor = 1; Patch = 0; Label = 'rc.1'; BuildLabel = 'moo' }
            @{ VerStr = '6.2-preview.2+horse'; Major = 6; Minor = 2; Patch = -1; Label = 'preview.2'; BuildLabel = 'horse' }
            @{ VerStr = '6-preview.2+veryimportant'; Major = 6; Minor = -1; Patch = -1; Label = 'preview.2'; BuildLabel = 'veryimportant' }
        )

        It "Parses version string '<VerStr>' as <Major>.<Minor>.<Patch>.<Revision>" {
            param([string]$VerStr, [int]$Major, [int]$Minor, [int]$Patch, [int]$Revision)

            $v = [Microsoft.PowerShell.CrossCompatibility.PowerShellVersion]$VerStr

            $v.Major | Should -Be $Major
            $v.Minor | Should -Be $Minor
            $v.Patch | Should -Be $Patch
            $v.Revision | Should -Be $Revision
        } -TestCases @(
            @{ VerStr = '5.2.1.12312'; Major = 5; Minor = 2; Patch = 1; Revision = 12312 }
        )

        It "Does not parse '<VerStr>' as a version" {
            param([string]$VerStr)

            { [Microsoft.PowerShell.CrossCompatibility.PowerShellVersion]$VerStr } | Should -Throw
        } -TestCases @(
            @{ VerStr = 'banana' }
            @{ VerStr = '' }
            @{ VerStr = '1.' }
            @{ VerStr = '.6' }
            @{ VerStr = '5.1.' }
            @{ VerStr = '5.1.2.' }
            @{ VerStr = '4.1.5.7.' }
            @{ VerStr = '4.1.5.7.4' }
            @{ VerStr = '4.1.5.7-rc.2' }
            @{ VerStr = '4.1.5.-rc.2' }
        )
    }

    Context "Version creation from other versions" {

        It "Creates a PowerShellVersion from '<Version>'" -TestCases $versionCreationTests {
            param($Version, [int]$Major, [int]$Minor, [int]$Patch, [int]$Revision, $Label, $BuildLabel)

            $v = [Microsoft.PowerShell.CrossCompatibility.PowerShellVersion]::Create($Version)

            $v.Major | Should -Be $Major
            $v.Minor | Should -Be $Minor
            $v.Patch | Should -Be $Patch
            $v.PreReleaseLabel | Should -Be $Label
            $v.BuildLabel | Should -Be $BuildLabel

            if ($Revision)
            {
                $v.Revision | Should -Be $Revision
            }
        }

        It "Does not create a PowerShellVersion from <Version>" {
            param($Version)

            { [Microsoft.PowerShell.CrossCompatibility.PowerShellVersion]::Create($Version) } | Should -Throw
        } -TestCases @(
            @{ Version = $null }
            @{ Version = New-Object 'object' }
            @{ Version = 'Hello' }
        )
    }
}<|MERGE_RESOLUTION|>--- conflicted
+++ resolved
@@ -113,44 +113,6 @@
 
 Describe "PowerShell version object" {
     Context "Version parsing" {
-<<<<<<< HEAD
-=======
-        BeforeAll {
-            $genericVerCases = @(
-                @{ VerStr = '42'; Major = 42; Minor = -1; Patch = -1 }
-                @{ VerStr = '7'; Major = 7; Minor = -1; Patch = -1 }
-                @{ VerStr = '6.1'; Major = 6; Minor = 1; Patch = -1 }
-                @{ VerStr = '5.2.7'; Major = 5; Minor = 2; Patch = 7 }
-                @{ VerStr = '512.2124.71'; Major = 512; Minor = 2124; Patch = 71 }
-            )
-
-            $semVerCases = @(
-                @{ VerStr = '6.1.0-rc.1'; Major = 6; Minor = 1; Patch = 0; Label = 'rc.1' }
-                @{ VerStr = '6.2-preview.2'; Major = 6; Minor = 2; Patch = -1; Label = 'preview.2' }
-                @{ VerStr = '6-preview.2'; Major = 6; Minor = -1; Patch = -1; Label = 'preview.2' }
-                @{ VerStr = '6.1.0-rc.1+moo'; Major = 6; Minor = 1; Patch = 0; Label = 'rc.1'; BuildLabel = 'moo' }
-                @{ VerStr = '6.2-preview.2+horse'; Major = 6; Minor = 2; Patch = -1; Label = 'preview.2'; BuildLabel = 'horse' }
-                @{ VerStr = '6-preview.2+veryimportant'; Major = 6; Minor = -1; Patch = -1; Label = 'preview.2'; BuildLabel = 'veryimportant' }
-            )
-
-            $systemVerCases = @(
-                @{ VerStr = '5.2.1.12312'; Major = 5; Minor = 2; Patch = 1; Revision = 12312 }
-            )
-
-            $versionFailCases = @(
-                @{ VerStr = 'banana' }
-                @{ VerStr = '' }
-                @{ VerStr = '1.' }
-                @{ VerStr = '.6' }
-                @{ VerStr = '5.1.' }
-                @{ VerStr = '5.1.2.' }
-                @{ VerStr = '4.1.5.7.' }
-                @{ VerStr = '4.1.5.7.4' }
-                @{ VerStr = '4.1.5.7-rc.2' }
-                @{ VerStr = '4.1.5.-rc.2' }
-            )
-        }
->>>>>>> 9098e76a
 
         It "Parses version string '<VerStr>' as <Major>.<Minor>.<Patch>" {
 
@@ -160,6 +122,8 @@
             $v.Minor | Should -Be $Minor
             $v.Patch | Should -Be $Patch
         } -TestCases @(
+            @{ VerStr = '42'; Major = 42; Minor = -1; Patch = -1 }
+            @{ VerStr = '7'; Major = 7; Minor = -1; Patch = -1 }
             @{ VerStr = '6.1'; Major = 6; Minor = 1; Patch = -1 }
             @{ VerStr = '5.2.7'; Major = 5; Minor = 2; Patch = 7 }
             @{ VerStr = '512.2124.71'; Major = 512; Minor = 2124; Patch = 71 }
