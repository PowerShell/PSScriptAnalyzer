--- conflicted
+++ resolved
@@ -11,15 +11,8 @@
   </PropertyGroup>
 
   <ItemGroup Condition="'$(TargetFramework)' == 'netstandard2.0'">
-<<<<<<< HEAD
     <PackageReference Include="Microsoft.Win32.Registry" Version="4.7.0" />
-=======
     <PackageReference Include="Microsoft.Management.Infrastructure" Version="2.0.0" />
-  </ItemGroup>
-
-  <ItemGroup Condition="'$(TargetFramework)' == 'netstandard2.0'">
-    <PackageReference Include="Microsoft.Win32.Registry" Version="4.5.0" />
->>>>>>> cf2adbda
     <PackageReference Include="PowerShellStandard.Library" Version="3.0.0-preview-02" />
   </ItemGroup>
 
@@ -29,12 +22,7 @@
   </ItemGroup>
 
   <ItemGroup>
-<<<<<<< HEAD
     <PackageReference Include="Microsoft.CSharp" Version="4.7.0" />
-    <PackageReference Include="Microsoft.Management.Infrastructure" Version="1.0.0" />
-=======
-    <PackageReference Include="Microsoft.CSharp" Version="4.5.0" />
->>>>>>> cf2adbda
     <PackageReference Include="Newtonsoft.Json" Version="12.0.3" />
   </ItemGroup>
 
