--- conflicted
+++ resolved
@@ -143,25 +143,12 @@
             Start-DocumentationBuild
         }
 
-<<<<<<< HEAD
         $framework = 'net451'
         if ($PSVersion -ge 6) {
             $framework = 'netstandard2.0'
-=======
-        Push-Location -Path $projectRoot
-
-        if ( $framework -eq "core" ) {
-            $frameworkName = "netstandard2.0"
         }
         else {
             $frameworkName = "net452"
-        }
-
-        # build the appropriate assembly
-        if ($PSVersion -match "[34]" -and $Framework -eq "core")
-        {
-            throw ("ScriptAnalyzer for PS version '{0}' is not applicable to {1} framework" -f $PSVersion,$Framework)
->>>>>>> 7633842e
         }
 
         Push-Location -Path $projectRoot
@@ -229,14 +216,8 @@
         $settingsFiles = Get-Childitem "$projectRoot\Engine\Settings" | ForEach-Object -MemberName FullName
         Publish-File $settingsFiles (Join-Path -Path $destinationDir -ChildPath Settings)
 
-<<<<<<< HEAD
-        if ($framework -eq 'net451') {
+        if ($framework -eq 'net452') {
             Copy-Item -path "$projectRoot\Rules\bin\${config}\${framework}\Newtonsoft.Json.dll" -Destination $destinationDirBinaries
-=======
-        # copy newtonsoft dll if net452 framework
-        if ($Framework -eq "full") {
-            Copy-Item -path "$projectRoot\Rules\bin\${config}\${frameworkName}\Newtonsoft.Json.dll" -Destination $destinationDirBinaries
->>>>>>> 7633842e
         }
 
         Pop-Location
