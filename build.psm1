--- conflicted
+++ resolved
@@ -628,11 +628,7 @@
         # against that.
         $latestDotnet = $discoveredDotNet |
             Where-Object { try { & $_ --version 2>$null } catch { } } |
-<<<<<<< HEAD
-            Sort-Object { $pv = ConvertTo-PortableVersion ( try { & $_ --version 2>$null } catch { } ); "$pv" } |
-=======
             Sort-Object { $pv = ConvertTo-PortableVersion (& $_ --version 2>$null| %{$_.Trim().Split()[0]}); "$pv" } |
->>>>>>> b0a67c76
             Select-Object -Last 1
         if ( $latestDotnet ) {
             $script:DotnetExe = $latestDotnet
