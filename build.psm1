--- conflicted
+++ resolved
@@ -557,10 +557,6 @@
         # earlier versions of dotnet do not support --list-sdks, so we'll check the output
         # and use dotnet --version as a fallback
         $sdkList = & $script:DotnetExe --list-sdks 2>&1
-<<<<<<< HEAD
-        # $sdkList = "Unknown option"
-=======
->>>>>>> e67f0c81
         if ( $sdkList -match "Unknown option" ) {
             $installedVersions = & $script:DotnetExe --version 2>$null
         }
