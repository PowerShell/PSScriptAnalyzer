--- conflicted
+++ resolved
@@ -281,43 +281,6 @@
         }
 
         /// <summary>
-<<<<<<< HEAD
-        /// Encapsulates Find-Module
-        /// </summary>
-        /// <param name="moduleName">Name of the module</param>
-        /// <returns>A PSObject if it finds the modules otherwise returns null</returns>
-        public PSObject FindModule(string moduleName)
-        {
-            ThrowIfNull(moduleName, "moduleName");
-            if (modulesFound.ContainsKey(moduleName))
-            {
-                return modulesFound[moduleName];
-            }
-            Collection<PSObject> modules = null;
-            using (var ps = System.Management.Automation.PowerShell.Create())
-            {
-                ps.Runspace = runspace;
-                ps.AddCommand("Find-Module", true)
-                    .AddParameter("Name", moduleName)
-                    .AddParameter("Repository", moduleRepository);
-                modules = ps.Invoke<PSObject>();
-            }
-            if (modules == null)
-            {
-                return null;
-            }
-            var module = modules.FirstOrDefault();
-            if (module == null )
-            {
-                return null;
-            }
-            modulesFound.Add(moduleName, module);
-            return module;
-        }
-
-        /// <summary>
-=======
->>>>>>> 888139b5
         /// SaveModule version that doesn't throw
         /// </summary>
         /// <param name="moduleName">Name of the module</param>
