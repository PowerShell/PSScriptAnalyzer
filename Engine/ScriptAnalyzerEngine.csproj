--- conflicted
+++ resolved
@@ -78,11 +78,8 @@
     <Compile Include="Helper.cs" />
     <Compile Include="IOutputWriter.cs" />
     <Compile Include="Loggers\WriteObjectsLogger.cs" />
-<<<<<<< HEAD
     <Compile Include="SafeDirectoryCatalog.cs" />
-=======
     <Compile Include="ReflectionTypeAnalysis.cs" />
->>>>>>> 3cdb03fe
     <Compile Include="ScriptAnalyzer.cs" />
     <Compile Include="SpecialVars.cs" />
     <Compile Include="Strings.Designer.cs">
