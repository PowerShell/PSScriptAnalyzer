﻿//
// Copyright (c) Microsoft Corporation.
//
// THE SOFTWARE IS PROVIDED "AS IS", WITHOUT WARRANTY OF ANY KIND, EXPRESS OR
// IMPLIED, INCLUDING BUT NOT LIMITED TO THE WARRANTIES OF MERCHANTABILITY,
// FITNESS FOR A PARTICULAR PURPOSE AND NONINFRINGEMENT. IN NO EVENT SHALL THE
// AUTHORS OR COPYRIGHT HOLDERS BE LIABLE FOR ANY CLAIM, DAMAGES OR OTHER
// LIABILITY, WHETHER IN AN ACTION OF CONTRACT, TORT OR OTHERWISE, ARISING FROM,
// OUT OF OR IN CONNECTION WITH THE SOFTWARE OR THE USE OR OTHER DEALINGS IN
// THE SOFTWARE.
//

using System;
using System.Collections.Generic;
using System.Collections.ObjectModel;
using System.IO;
using System.Linq;
using System.Management.Automation;
using System.Management.Automation.Language;
using System.Globalization;
using Microsoft.Windows.PowerShell.ScriptAnalyzer.Generic;
using System.Management.Automation.Runspaces;

namespace Microsoft.Windows.PowerShell.ScriptAnalyzer
{

    /// <summary>
    /// This Helper class contains utility/helper functions for classes in ScriptAnalyzer.
    /// </summary>
    public class Helper
    {
        #region Private members

        private CommandInvocationIntrinsics invokeCommand;
        private IOutputWriter outputWriter;
        private Object getCommandLock = new object();

        #endregion

        #region Singleton
        private static object syncRoot = new Object();

        private static Helper instance;

        /// <summary>
        /// The helper instance that handles utility functions
        /// </summary>
        public static Helper Instance
        {
            get
            {
                if (instance == null)
                {
                    Instance = new Helper();
                }

                return instance;
            }
            internal set
            {
                lock (syncRoot)
                {
                    if (instance == null)
                    {
                        instance = value;
                    }
                }
            }
        }

        #endregion

        #region Properties

        /// <summary>
        /// Dictionary contains mapping of cmdlet to alias
        /// </summary>
        private Dictionary<String, List<String>> CmdletToAliasDictionary;

        /// <summary>
        /// Dictionary contains mapping of alias to cmdlet
        /// </summary>
        private Dictionary<String, String> AliasToCmdletDictionary;

        internal TupleComparer tupleComparer = new TupleComparer();

        /// <summary>
        /// My Tokens
        /// </summary>
        public Token[] Tokens { get; set; }

        /// <summary>
        /// Key of the dictionary is keyword or command like configuration or workflows.
        /// Value is a list of integer (in pairs). The first item in a pair is
        /// the starting position of the open curly brace and the second item
        /// is the closing position of the closing curly brace.
        /// </summary>
        private Dictionary<String, List<Tuple<int, int>>> KeywordBlockDictionary;

        /// <summary>
        /// Key of dictionary is ast, value is the corresponding variableanalysis
        /// </summary>
        private Dictionary<Ast, VariableAnalysis> VariableAnalysisDictionary;

        private string[] functionScopes = new string[] { "global:", "local:", "script:", "private:"};

<<<<<<< HEAD
        private string[] variableScopes = new string[] { "global:", "local:", "script:", "private:", "variable:", ":" };
=======
        private string[] variableScopes = new string[] { "global:", "local:", "script:", "private:", "variable:", ":"};

>>>>>>> 4600e399
        #endregion

        /// <summary>
        /// Initializes the Helper class.
        /// </summary>
        private Helper()
        {
                                    
        }

        /// <summary>
        /// Initializes the Helper class.
        /// </summary>
        /// <param name="invokeCommand">
        /// A CommandInvocationIntrinsics instance for use in gathering 
        /// information about available commands and aliases.
        /// </param>
        /// <param name="outputWriter">
        /// An IOutputWriter instance for use in writing output
        /// to the PowerShell environment.
        /// </param>
        public Helper(
            CommandInvocationIntrinsics invokeCommand,
            IOutputWriter outputWriter)
        {
            this.invokeCommand = invokeCommand;
            this.outputWriter = outputWriter;
        }

        #region Methods
        /// <summary>
        /// Initialize : Initializes dictionary of alias.
        /// </summary>
        public void Initialize()
        {
            CmdletToAliasDictionary = new Dictionary<String, List<String>>(StringComparer.OrdinalIgnoreCase);
            AliasToCmdletDictionary = new Dictionary<String, String>(StringComparer.OrdinalIgnoreCase);
            KeywordBlockDictionary = new Dictionary<String, List<Tuple<int, int>>>(StringComparer.OrdinalIgnoreCase);
            VariableAnalysisDictionary = new Dictionary<Ast, VariableAnalysis>();

            IEnumerable<CommandInfo> aliases = this.invokeCommand.GetCommands("*", CommandTypes.Alias, true);

            foreach (AliasInfo aliasInfo in aliases)
            {
                if (!CmdletToAliasDictionary.ContainsKey(aliasInfo.Definition))
                {
                    CmdletToAliasDictionary.Add(aliasInfo.Definition, new List<String>() { aliasInfo.Name });
                }
                else
                {
                    CmdletToAliasDictionary[aliasInfo.Definition].Add(aliasInfo.Name);
                }

                AliasToCmdletDictionary.Add(aliasInfo.Name, aliasInfo.Definition);
            }
        }

        /// <summary>
        /// Given a cmdlet, return the list of all the aliases.
        /// Also include the original name in the list.
        /// </summary>
        /// <param name="Cmdlet">Name of the cmdlet</param>
        /// <returns></returns>
        public List<String> CmdletNameAndAliases(String Cmdlet)
        {
            List<String> results = new List<String>();
            results.Add(Cmdlet);

            if (CmdletToAliasDictionary.ContainsKey(Cmdlet))
            {
                results.AddRange(CmdletToAliasDictionary[Cmdlet]);
            }

            return results;
        }

        /// <summary>
        /// Given an alias, returns the cmdlet.
        /// </summary>
        /// <param name="Alias"></param>
        /// <returns></returns>
        public string GetCmdletNameFromAlias(String Alias)
        {
            if (AliasToCmdletDictionary.ContainsKey(Alias))
            {
                return AliasToCmdletDictionary[Alias];
            }

            return String.Empty;
        }

        /// <summary>
        /// Given a file path, checks whether the file is part of a dsc resource module
        /// </summary>
        /// <param name="fileName"></param>
        /// <returns></returns>
        public bool IsDscResourceModule(string filePath)
        {
            DirectoryInfo dscResourceParent = Directory.GetParent(filePath);
            if (null != dscResourceParent)
            {
                DirectoryInfo dscResourcesFolder = Directory.GetParent(dscResourceParent.ToString());
                if (null != dscResourcesFolder)
                {
                    if (String.Equals(dscResourcesFolder.Name, "dscresources", StringComparison.OrdinalIgnoreCase))
                    {
                        // Step 2: Ensure there is a Schema.mof in the same folder as the artifact
                        string schemaMofParentFolder = Directory.GetParent(filePath).ToString();
                        string[] schemaMofFile = Directory.GetFiles(schemaMofParentFolder, "*.schema.mof");

                        // Ensure Schema file exists and is the only one in the DSCResource folder
                        if (schemaMofFile != null && schemaMofFile.Count() == 1)
                        {
                            // Run DSC Rules only on module that matches the schema.mof file name without extension
                            if (String.Equals(schemaMofFile[0].Replace("schema.mof", "psm1"), filePath, StringComparison.OrdinalIgnoreCase))
                            {
                                return true;
                            }
                        }
                    }
                }
            }

            return false;
        }
        
        /// <summary>
        /// Gets the module manifest
        /// </summary>
        /// <param name="filePath"></param>
        /// <param name="errorRecord"></param>
        /// <returns>Returns a object of type PSModuleInfo</returns>
        public PSModuleInfo GetModuleManifest(string filePath, out IEnumerable<ErrorRecord> errorRecord)
        {
            errorRecord = null;
            PSModuleInfo psModuleInfo = null;
            Collection<PSObject> psObj = null;
            var ps = System.Management.Automation.PowerShell.Create();
            try
            {
                ps.AddCommand("Test-ModuleManifest");
                ps.AddParameter("Path", filePath);
                ps.AddParameter("WarningAction", ActionPreference.SilentlyContinue);
                psObj = ps.Invoke();
            }
            catch (CmdletInvocationException e)
            {
                // Invoking Test-ModuleManifest on a module manifest that doesn't have all the valid keys
                // throws a NullReferenceException. This is probably a bug in Test-ModuleManifest and hence
                // we consume it to allow execution of the of this method.
                if (e.InnerException == null || e.InnerException.GetType() != typeof(System.NullReferenceException))
                {
                    throw;
                }
            }
            if (ps.HadErrors && ps.Streams != null && ps.Streams.Error != null)
            {
                var errorRecordArr = new ErrorRecord[ps.Streams.Error.Count];
                ps.Streams.Error.CopyTo(errorRecordArr, 0);
                errorRecord = errorRecordArr;
            }
            if (psObj != null && psObj.Any() && psObj[0] != null)
            {
                psModuleInfo = psObj[0].ImmediateBaseObject as PSModuleInfo;
            }
            ps.Dispose();
            return psModuleInfo;
        }

        /// <summary>
        /// Checks if the error record is MissingMemberException
        /// </summary>
        /// <param name="errorRecord"></param>
        /// <returns>Returns a boolean value indicating the presence of MissingMemberException</returns>
        public static bool IsMissingManifestMemberException(ErrorRecord errorRecord)
        {
            return errorRecord.CategoryInfo != null
                && errorRecord.CategoryInfo.Category == ErrorCategory.ResourceUnavailable
                && string.Equals("MissingMemberException", errorRecord.CategoryInfo.Reason, StringComparison.OrdinalIgnoreCase);
        }

        /// <summary>
        /// Get the list of exported function by analyzing the ast
        /// </summary>
        /// <param name="ast"></param>
        /// <returns></returns>
        public HashSet<string> GetExportedFunction(Ast ast)
        {
            HashSet<string> exportedFunctions = new HashSet<string>(StringComparer.OrdinalIgnoreCase);
            List<string> exportFunctionsCmdlet = Helper.Instance.CmdletNameAndAliases("export-modulemember");

            // find functions exported
            IEnumerable<Ast> cmdAsts = ast.FindAll(item => item is CommandAst
                && exportFunctionsCmdlet.Contains((item as CommandAst).GetCommandName(), StringComparer.OrdinalIgnoreCase), true);

            CommandInfo exportMM = Helper.Instance.GetCommandInfo("export-modulemember", CommandTypes.Cmdlet);

            // switch parameters
            IEnumerable<ParameterMetadata> switchParams = (exportMM != null) ? exportMM.Parameters.Values.Where<ParameterMetadata>(pm => pm.SwitchParameter) : Enumerable.Empty<ParameterMetadata>();

            if (exportMM == null)
            {
                return exportedFunctions;
            }

            foreach (CommandAst cmdAst in cmdAsts)
            {
                if (cmdAst.CommandElements == null || cmdAst.CommandElements.Count < 2)
                {
                    continue;
                }

                int i = 1;

                while (i < cmdAst.CommandElements.Count)
                {
                    CommandElementAst ceAst = cmdAst.CommandElements[i];
                    ExpressionAst exprAst = null;

                    if (ceAst is CommandParameterAst)
                    {
                        var paramAst = ceAst as CommandParameterAst;
                        var param = exportMM.ResolveParameter(paramAst.ParameterName);

                        if (param == null)
                        {
                            i += 1;
                            continue;
                        }

                        if (string.Equals(param.Name, "function", StringComparison.OrdinalIgnoreCase))
                        {
                            // checks for the case of -Function:"verb-nouns"
                            if (paramAst.Argument != null)
                            {
                                exprAst = paramAst.Argument;
                            }
                            // checks for the case of -Function "verb-nouns"
                            else if (i < cmdAst.CommandElements.Count - 1)
                            {
                                i += 1;
                                exprAst = cmdAst.CommandElements[i] as ExpressionAst;
                            }
                        }
                        // some other parameter. we just checks whether the one after this is positional
                        else if (i < cmdAst.CommandElements.Count - 1)
                        {
                            // the next element is a parameter like -module so just move to that one
                            if (cmdAst.CommandElements[i + 1] is CommandParameterAst)
                            {
                                i += 1;
                                continue;
                            }

                            // not a switch parameter so the next element is definitely the argument to this parameter
                            if (paramAst.Argument == null && !switchParams.Contains(param))
                            {
                                // skips the next element
                                i += 1;
                            }

                            i += 1;
                            continue;
                        }
                    }
                    else if (ceAst is ExpressionAst)
                    {
                        exprAst = ceAst as ExpressionAst;
                    }

                    if (exprAst != null)
                    {
                        // One string so just add this to the list
                        if (exprAst is StringConstantExpressionAst)
                        {
                            exportedFunctions.Add((exprAst as StringConstantExpressionAst).Value);
                        }
                        // Array of the form "v-n", "v-n1"
                        else if (exprAst is ArrayLiteralAst)
                        {
                            exportedFunctions.UnionWith(Helper.Instance.GetStringsFromArrayLiteral(exprAst as ArrayLiteralAst));
                        }
                        // Array of the form @("v-n", "v-n1")
                        else if (exprAst is ArrayExpressionAst)
                        {
                            ArrayExpressionAst arrExAst = exprAst as ArrayExpressionAst;
                            if (arrExAst.SubExpression != null && arrExAst.SubExpression.Statements != null)
                            {
                                foreach (StatementAst stAst in arrExAst.SubExpression.Statements)
                                {
                                    if (stAst is PipelineAst)
                                    {
                                        PipelineAst pipeAst = stAst as PipelineAst;
                                        if (pipeAst.PipelineElements != null)
                                        {
                                            foreach (CommandBaseAst cmdBaseAst in pipeAst.PipelineElements)
                                            {
                                                if (cmdBaseAst is CommandExpressionAst)
                                                {
                                                    exportedFunctions.UnionWith(Helper.Instance.GetStringsFromArrayLiteral((cmdBaseAst as CommandExpressionAst).Expression as ArrayLiteralAst));
                                                }
                                            }
                                        }
                                    }
                                }
                            }
                        }
                    }

                    i += 1;
                }
            }

            return exportedFunctions;
        }

        /// <summary>
        /// Given a filePath. Returns true if it is a powershell help file
        /// </summary>
        /// <param name="filePath"></param>
        /// <returns></returns>
        public bool IsHelpFile(string filePath)
        {
            return filePath != null && File.Exists(filePath) && Path.GetFileName(filePath).StartsWith("about_", StringComparison.OrdinalIgnoreCase)
                && Path.GetFileName(filePath).EndsWith(".help.txt", StringComparison.OrdinalIgnoreCase);
        }

        /// <summary>
        /// Given an AST, checks whether dsc resource is class based or not
        /// </summary>
        /// <param name="ast"></param>
        /// <returns></returns>
        public bool IsDscResourceClassBased(ScriptBlockAst ast)
        {
            if (null == ast)
            {
                return false;
            }

            #if !PSV3

            List<string> dscResourceFunctionNames = new List<string>(new string[] { "Test", "Get", "Set" });

            IEnumerable<Ast> dscClasses = ast.FindAll(item =>
                item is TypeDefinitionAst
                && ((item as TypeDefinitionAst).IsClass)
                && (item as TypeDefinitionAst).Attributes.Any(attr => String.Equals("DSCResource", attr.TypeName.FullName, StringComparison.OrdinalIgnoreCase)), true);

            // Found one or more classes marked with DscResource attribute
            // So this might be a DscResource. Further validation will be performed by the individual rules
            if (null != dscClasses && 0 < dscClasses.Count())
            {
                return true;
            }

            #endif

            return false;
        }

        private string NameWithoutScope(string name, string[] scopes)
        {
            if (String.IsNullOrWhiteSpace(name) || scopes == null)
            {
                return name;
            }            

            // checks whether function name starts with scope
            foreach (string scope in scopes)
            {
                // trim the scope part
                if (name.IndexOf(scope, StringComparison.OrdinalIgnoreCase) == 0) 

                {
                    return name.Substring(scope.Length);
                }
            }

            // no scope
            return name;
        }

        /// <summary>
        /// Given a function name, strip the scope of the name
        /// </summary>
        /// <param name="functionName"></param>
        /// <returns></returns>
        public string FunctionNameWithoutScope(string functionName)
        {
            return NameWithoutScope(functionName, functionScopes);
        }

        /// <summary>
        /// Given a variable name, strip the scope
        /// </summary>
        /// <param name="variableName"></param>
        /// <returns></returns>
        public string VariableNameWithoutScope(VariablePath variablePath)
        {
            if (variablePath == null || variablePath.UserPath == null)
            {
                return null;
            }

            // strip out the drive if there is one
            if (!string.IsNullOrWhiteSpace(variablePath.DriveName)
                // checks that variable starts with drivename:
                && variablePath.UserPath.IndexOf(string.Concat(variablePath.DriveName, ":")) == 0)
            {
                return variablePath.UserPath.Substring(variablePath.DriveName.Length + 1);
            }

            return NameWithoutScope(variablePath.UserPath, variableScopes);
        }

        /// <summary>
        /// Given a commandast, checks whether it uses splatted variable
        /// </summary>
        /// <param name="cmdAst"></param>
        /// <returns></returns>
        public bool HasSplattedVariable(CommandAst cmdAst)
        {
            if (cmdAst == null || cmdAst.CommandElements == null)
            {
                return false;
            }

            return cmdAst.CommandElements.Any(cmdElem => cmdElem is VariableExpressionAst && (cmdElem as VariableExpressionAst).Splatted);
        }

        /// <summary>
        /// Given a commandast, checks whether positional parameters are used or not.
        /// </summary>
        /// <param name="cmdAst"></param>
        /// <param name="moreThanThreePositional">only return true if more than three positional parameters are used</param>
        /// <returns></returns>
        public bool PositionalParameterUsed(CommandAst cmdAst, bool moreThanThreePositional = false)
        {
            if (cmdAst == null || cmdAst.GetCommandName() == null)
            {
                return false;
            }

            CommandInfo commandInfo = GetCommandInfo(GetCmdletNameFromAlias(cmdAst.GetCommandName())) ?? GetCommandInfo(cmdAst.GetCommandName());

            IEnumerable<ParameterMetadata> switchParams = null;

            if (HasSplattedVariable(cmdAst))
            {
                return false;
            }

            if (commandInfo != null && commandInfo.CommandType == System.Management.Automation.CommandTypes.Cmdlet)
            {
                try
                {
                    switchParams = commandInfo.Parameters.Values.Where<ParameterMetadata>(pm => pm.SwitchParameter);
                }
                catch (Exception)
                {
                    switchParams = null;
                }
            }

            int parameters = 0;
            // Because of the way we count, we will also count the cmdlet as an argument so we have to -1
            int arguments = -1;

            foreach (CommandElementAst ceAst in cmdAst.CommandElements)
            {
                    if (ceAst is CommandParameterAst)
                    {
                        // Skip if it's a switch parameter
                        if (switchParams != null &&
                            switchParams.Any(pm => String.Equals(pm.Name, (ceAst as CommandParameterAst).ParameterName, StringComparison.OrdinalIgnoreCase)))
                        {
                            continue;
                        }


                        parameters += 1;

                        if ((ceAst as CommandParameterAst).Argument != null)
                        {
                            arguments += 1;
                        }

                    }
                    else
                    {
                        arguments += 1;
                    }
                
            }

            // if not the first element in a pipeline, increase the number of arguments by 1
            PipelineAst parent = cmdAst.Parent as PipelineAst;

            if (parent != null && parent.PipelineElements.Count > 1 && parent.PipelineElements[0] != cmdAst)
            {
                arguments += 1;
            }

            // if we are only checking for 3 or more positional parameters, check that arguments < parameters + 3
            if (moreThanThreePositional && (arguments - parameters) < 3)
            {
                return false;
            }

            return arguments > parameters;
        }

        /// <summary>
        /// Given a command's name, checks whether it exists
        /// </summary>
        /// <param name="name"></param>
        /// <param name="commandType"></param>
        /// <returns></returns>
        public CommandInfo GetCommandInfo(string name, CommandTypes commandType = CommandTypes.Alias | CommandTypes.Cmdlet | CommandTypes.Configuration | CommandTypes.ExternalScript | CommandTypes.Filter | CommandTypes.Function | CommandTypes.Script | CommandTypes.Workflow)
        {
            lock (getCommandLock)
            {
                return this.invokeCommand.GetCommand(name, commandType);
            }
        }

        /// <summary>
        /// Returns the get, set and test targetresource dsc function
        /// </summary>
        /// <param name="ast"></param>
        /// <returns></returns>
        public IEnumerable<Ast> DscResourceFunctions(Ast ast)
        {
            List<string> resourceFunctionNames = new List<string>(new string[] { "Set-TargetResource", "Get-TargetResource", "Test-TargetResource" });
            return ast.FindAll(item => item is FunctionDefinitionAst
                && resourceFunctionNames.Contains((item as FunctionDefinitionAst).Name, StringComparer.OrdinalIgnoreCase), true);
        }

        /// <summary>
        /// Gets all the strings contained in an array literal ast
        /// </summary>
        /// <param name="alAst"></param>
        /// <returns></returns>
        public List<string> GetStringsFromArrayLiteral(ArrayLiteralAst alAst)
        {
            List<string> result = new List<string>();

            if (alAst != null && alAst.Elements != null)
            {
                foreach (ExpressionAst eAst in alAst.Elements)
                {
                    if (eAst is StringConstantExpressionAst)
                    {
                        result.Add((eAst as StringConstantExpressionAst).Value);
                    }
                }
            }

            return result;
        }

        /// <summary>
        /// Returns true if the block should be skipped as it has a name
        /// that matches keyword
        /// </summary>
        /// <param name="keyword"></param>
        /// <param name="namedBlockAst"></param>
        /// <returns></returns>
        public bool SkipBlock(string keyword, Ast namedBlockAst)
        {
            if (namedBlockAst == null)
            {
                return false;
            }

            FindClosingParenthesis(keyword);

            List<Tuple<int, int>> listTuples = KeywordBlockDictionary[keyword];

            if (listTuples == null || listTuples.Count == 0)
            {
                return false;
            }

            int index = listTuples.BinarySearch(Tuple.Create(namedBlockAst.Extent.StartOffset, namedBlockAst.Extent.EndOffset), tupleComparer);

            if (index < 0 || index >= Tokens.Length)
            {
                return false;
            }

            Tuple<int, int> braces = listTuples[index];

            if (braces.Item2 == namedBlockAst.Extent.EndOffset)
            {
                return true;
            }

            return false;
        }

        // Obtain script extent for the function - just around the function name
        public IScriptExtent GetScriptExtentForFunctionName(FunctionDefinitionAst functionDefinitionAst)
        {
            if (null == functionDefinitionAst)
            {
                return null;
            }

            // Obtain the index where the function name is in Tokens
            int funcTokenIndex = Tokens.Select((s, index) => new { s, index })
                          .Where(x => x.s.Extent.StartOffset == functionDefinitionAst.Extent.StartOffset)
                          .Select(x => x.index).FirstOrDefault();

            if (funcTokenIndex > 0 && funcTokenIndex < Helper.Instance.Tokens.Count())
            {
                // return the extent of the next token - this is the extent for the function name
                return Tokens[++funcTokenIndex].Extent;
            }

            return null;
        }
        
        private void FindClosingParenthesis(string keyword)
        {
            if (Tokens == null || Tokens.Length == 0)
            {
                return;
            }

            // Only do this one time per script. The keywordblockdictionary is cleared everytime we run a new script
            if (KeywordBlockDictionary.ContainsKey(keyword))
            {
                return;
            }

            KeywordBlockDictionary[keyword] = new List<Tuple<int, int>>();

            int[] tokenIndices = Tokens
                .Select((token, index) =>
                    String.Equals(token.Text, keyword, StringComparison.OrdinalIgnoreCase) && (token.TokenFlags == TokenFlags.Keyword || token.TokenFlags == TokenFlags.CommandName)
                    ? index : -1)
                .Where(index => index != -1).ToArray();

            foreach (int tokenIndex in tokenIndices)
            {
                int openCurly = -1;

                for (int i = tokenIndex; i < Tokens.Length; i += 1)
                {
                    if (Tokens[i] != null && Tokens[i].Kind == TokenKind.LCurly)
                    {
                        openCurly = i;
                        break;
                    }
                }

                if (openCurly == -1)
                {
                    continue;
                }

                int closeCurly = -1;
                int count = 1;

                for (int i = openCurly + 1; i < Tokens.Length; i += 1)
                {
                    if (Tokens[i] != null)
                    {
                        if (Tokens[i].Kind == TokenKind.LCurly)
                        {
                            count += 1;
                        }
                        else if (Tokens[i].Kind == TokenKind.RCurly)
                        {
                            count -= 1;
                        }
                    }

                    if (count == 0)
                    {
                        closeCurly = i;
                        break;
                    }
                }

                if (closeCurly == -1)
                {
                    continue;
                }

                KeywordBlockDictionary[keyword].Add(Tuple.Create(Tokens[openCurly].Extent.StartOffset,
                    Tokens[closeCurly].Extent.EndOffset));
            }
        }

        /// <summary>
        /// Checks whether the variable VarAst is uninitialized.
        /// </summary>
        /// <param name="varAst"></param>
        /// <param name="ast"></param>
        /// <returns></returns>
        public bool IsUninitialized(VariableExpressionAst varAst, Ast ast)
        {
            if (!VariableAnalysisDictionary.ContainsKey(ast) || VariableAnalysisDictionary[ast] == null)
            {
                return false;
            }

            return VariableAnalysisDictionary[ast].IsUninitialized(varAst);
        }

        /// <summary>
        /// Returns true if varaible is either a global variable or an environment variable
        /// </summary>
        /// <param name="varAst"></param>
        /// <param name="ast"></param>
        /// <returns></returns>
        public bool IsVariableGlobalOrEnvironment(VariableExpressionAst varAst, Ast ast)
        {
            if (!VariableAnalysisDictionary.ContainsKey(ast) || VariableAnalysisDictionary[ast] == null)
            {
                return false;
            }

            return VariableAnalysisDictionary[ast].IsGlobalOrEnvironment(varAst);
        }


        /// <summary>
        /// Checks whether a variable is a global variable.
        /// </summary>
        /// <param name="ast"></param>
        /// <returns></returns>
        public bool IsVariableGlobal(VariableExpressionAst varAst)
        {
            //We ignore the use of built-in variable as global variable
            if (varAst.VariablePath.IsGlobal)
            {
                string varName = varAst.VariablePath.UserPath.Remove(varAst.VariablePath.UserPath.IndexOf("global:", StringComparison.OrdinalIgnoreCase), "global:".Length);
                return !SpecialVars.InitializedVariables.Contains(varName, StringComparer.OrdinalIgnoreCase);
            }
            return false;
        }


        /// <summary>
        /// Checks whether all the code path of ast returns.
        /// Runs InitializeVariableAnalysis before calling this method
        /// </summary>
        /// <param name="ast"></param>
        /// <returns></returns>
        public bool AllCodePathReturns(Ast ast)
        {
            if (!VariableAnalysisDictionary.ContainsKey(ast))
            {
                return true;
            }

            var analysis = VariableAnalysisDictionary[ast];
            return analysis.Exit._predecessors.All(block => block._returns || block._unreachable || block._throws);
        }

        /// <summary>
        /// Initialize variable analysis on the script ast
        /// </summary>
        /// <param name="ast"></param>
        public void InitializeVariableAnalysis(Ast ast)
        {
            (new ScriptAnalysis()).AnalyzeScript(ast);
        }

        /// <summary>
        /// Initialize Variable Analysis on Ast ast with variables outside in outerAnalysis
        /// </summary>
        /// <param name="ast"></param>
        internal VariableAnalysis InitializeVariableAnalysisHelper(Ast ast, VariableAnalysis outerAnalysis)
        {
            var VarAnalysis = new VariableAnalysis(new FlowGraph());
            VarAnalysis.AnalyzeImpl(ast, outerAnalysis);
            VariableAnalysisDictionary[ast] = VarAnalysis;
            return VarAnalysis;
        }

        /// <summary>
        /// Get the return type of ret, which is used in function funcAst in scriptAst ast
        /// This function assumes that initialize variable analysis is already run on funcast
        /// It also assumes that the pipeline of ret is not null
        /// </summary>
        /// <param name="funcAst"></param>
        /// <param name="ret"></param>
        /// <param name="classes"></param>
        /// <param name="scriptAst"></param>
        /// <returns></returns>
        
        #if PSV3

        public string GetTypeFromReturnStatementAst(Ast funcAst, ReturnStatementAst ret)

        #else

        public string GetTypeFromReturnStatementAst(Ast funcAst, ReturnStatementAst ret, IEnumerable<TypeDefinitionAst> classes)

        #endif
        {
            if (ret == null || funcAst == null)
            {
                return String.Empty;
            }

            PipelineAst pipe = ret.Pipeline as PipelineAst;

            String result = String.Empty;

            // Handle the case with 1 pipeline element first
            if (pipe != null && pipe.PipelineElements.Count == 1)
            {
                CommandExpressionAst cmAst = pipe.PipelineElements[0] as CommandExpressionAst;
                if (cmAst != null)
                {
                    if (cmAst.Expression.StaticType != typeof(object))
                    {
                        result = cmAst.Expression.StaticType.FullName;
                    }
                    else
                    {
                        VariableExpressionAst varAst = cmAst.Expression as VariableExpressionAst;

                        if (varAst != null)
                        {
                            result = GetVariableTypeFromAnalysis(varAst, funcAst);
                        }
                        else if (cmAst.Expression is MemberExpressionAst)
                        {
                            #if PSV3

                            result = GetTypeFromMemberExpressionAst(cmAst.Expression as MemberExpressionAst, funcAst);

                            #else

                            result = GetTypeFromMemberExpressionAst(cmAst.Expression as MemberExpressionAst, funcAst, classes);

                            #endif
                        }
                    }
                }
            }

            if (String.IsNullOrWhiteSpace(result) && pipe != null && pipe.PipelineElements.Count > 0)
            {
                result = typeof(object).FullName;
            }

            return result;
        }

        /// <summary>
        /// Returns the type from member expression ast, which is inside scopeAst.
        /// This function assumes that Initialize Variable Analysis is already run on scopeAst.
        /// Classes represent the list of DSC classes in the script.
        /// </summary>
        /// <param name="memberAst"></param>
        /// <param name="scopeAst"></param>
        /// <param name="classes"></param>
        /// <returns></returns>
        
        #if PSV3

        public string GetTypeFromMemberExpressionAst(MemberExpressionAst memberAst, Ast scopeAst)

        #else

        public string GetTypeFromMemberExpressionAst(MemberExpressionAst memberAst, Ast scopeAst, IEnumerable<TypeDefinitionAst> classes)

        #endif        
        {
            if (memberAst == null)
            {
                return String.Empty;
            }

            VariableAnalysisDetails details = null;

            #if !PSV3

            TypeDefinitionAst psClass = null;

            #endif

            if (memberAst.Expression is VariableExpressionAst && VariableAnalysisDictionary.ContainsKey(scopeAst))
            {
                VariableAnalysis VarTypeAnalysis = VariableAnalysisDictionary[scopeAst];
                // Get the analysis detail for the variable
                details = VarTypeAnalysis.GetVariableAnalysis(memberAst.Expression as VariableExpressionAst);

                #if !PSV3

                if (details != null && classes != null)
                {
                    // Get the class that corresponds to the name of the type (if possible)
                    psClass = classes.FirstOrDefault(item => String.Equals(item.Name, details.Type.FullName, StringComparison.OrdinalIgnoreCase));
                }

                #endif
            }

            #if PSV3

                return GetTypeFromMemberExpressionAstHelper(memberAst, details);

            #else

                return GetTypeFromMemberExpressionAstHelper(memberAst, psClass, details);

            #endif         
        }

        /// <summary>
        /// Retrieves the type from member expression ast. psClass is the powershell class
        /// that represents the type of the object being invoked on (psClass may be null too).
        /// </summary>
        /// <param name="memberAst"></param>
        /// <param name="psClass"></param>
        /// <param name="analysisDetails"></param>
        /// <returns></returns>
        
        #if PSV3
        
        internal string GetTypeFromMemberExpressionAstHelper(MemberExpressionAst memberAst, VariableAnalysisDetails analysisDetails)

        #else

        internal string GetTypeFromMemberExpressionAstHelper(MemberExpressionAst memberAst, TypeDefinitionAst psClass, VariableAnalysisDetails analysisDetails)

        #endif
        {
            //Try to get the type without using psClass first
            Type result = AssignmentTarget.GetTypeFromMemberExpressionAst(memberAst);

            #if !PSV3

            //If we can't get the type, then it may be that the type of the object being invoked on is a powershell class
            if (result == null && psClass != null && analysisDetails != null)
            {
                result = AssignmentTarget.GetTypeFromMemberExpressionAst(memberAst, analysisDetails, psClass);
            }

            #endif

            if (result != null)
            {
                return result.FullName;
            }

            return String.Empty;
        }

        /// <summary>
        /// Get the type of varAst
        /// </summary>
        /// <param name="varAst"></param>
        /// <param name="ast"></param>
        /// <returns></returns>
        public Type GetTypeFromAnalysis(VariableExpressionAst varAst, Ast ast)
        {
            try
            {
                if (VariableAnalysisDictionary.ContainsKey(ast))
                {
                    VariableAnalysis VarTypeAnalysis = VariableAnalysisDictionary[ast];
                    VariableAnalysisDetails details = VarTypeAnalysis.GetVariableAnalysis(varAst);
                    return details.Type;
                }
                else
                {
                    return null;
                }
            }
            catch
            {
                return null;
            }
        }

        /// <summary>
        /// Get type of variable from the variable analysis
        /// </summary>
        /// <param name="varAst"></param>
        /// <param name="ast"></param>
        public string GetVariableTypeFromAnalysis(VariableExpressionAst varAst, Ast ast)
        {
            Type result = GetTypeFromAnalysis(varAst, ast);
            if (result != null)
            {
                return result.FullName;
            }

            return String.Empty;
        }

        /// <summary>
        /// Checks whether the cmdlet parameter is a PS default variable
        /// </summary>
        /// <param name="varName"></param>
        /// <returns></returns>
        public bool HasSpecialVars(string varName)
        {
            if (SpecialVars.InitializedVariables.Contains(varName, StringComparer.OrdinalIgnoreCase))
            {
                return true;
            }
            return false;
        }

        /// <summary>
        /// Returns a dictionary of rule suppression from the ast.
        /// Key of the dictionary is rule name.
        /// Value is a list of tuple of integers that represents the interval to apply the rule
        /// </summary>
        /// <param name="ast"></param>
        /// <returns></returns>
        public Dictionary<string, List<RuleSuppression>> GetRuleSuppression(Ast ast)
        {
            List<RuleSuppression> ruleSuppressionList = new List<RuleSuppression>();
            Dictionary<string, List<RuleSuppression>> results = new Dictionary<string, List<RuleSuppression>>(StringComparer.OrdinalIgnoreCase);

            if (ast == null)
            {
                return results;
            }

            ScriptBlockAst sbAst = ast as ScriptBlockAst;

            // Get rule suppression from the ast itself if it is scriptblockast
            if (sbAst != null && sbAst.ParamBlock != null && sbAst.ParamBlock.Attributes != null)
            {
                ruleSuppressionList.AddRange(RuleSuppression.GetSuppressions(sbAst.ParamBlock.Attributes, sbAst.Extent.StartOffset, sbAst.Extent.EndOffset, sbAst));
            }

            // Get rule suppression from functions
            IEnumerable<FunctionDefinitionAst> funcAsts = ast.FindAll(item => item is FunctionDefinitionAst, true).Cast<FunctionDefinitionAst>();

            foreach (var funcAst in funcAsts)
            {
                ruleSuppressionList.AddRange(GetSuppressionsFunction(funcAst));
            }

            #if !PSV3

            // Get rule suppression from classes
            IEnumerable<TypeDefinitionAst> typeAsts = ast.FindAll(item => item is TypeDefinitionAst, true).Cast<TypeDefinitionAst>();

            foreach (var typeAst in typeAsts)
            {
                ruleSuppressionList.AddRange(GetSuppressionsClass(typeAst));
            }

            #endif

            ruleSuppressionList.Sort((item, item2) => item.StartOffset.CompareTo(item2.StartOffset));

            foreach (RuleSuppression ruleSuppression in ruleSuppressionList)
            {
                if (!results.ContainsKey(ruleSuppression.RuleName))
                {
                    List<RuleSuppression> ruleSuppressions = new List<RuleSuppression>();
                    results.Add(ruleSuppression.RuleName, ruleSuppressions);
                }

                results[ruleSuppression.RuleName].Add(ruleSuppression);
            }

            return results;
        }

        /// <summary>
        /// Returns a list of rule suppressions from the function
        /// </summary>
        /// <param name="funcAst"></param>
        /// <returns></returns>
        internal List<RuleSuppression> GetSuppressionsFunction(FunctionDefinitionAst funcAst)
        {
            List<RuleSuppression> result = new List<RuleSuppression>();

            if (funcAst != null && funcAst.Body != null
                && funcAst.Body.ParamBlock != null && funcAst.Body.ParamBlock.Attributes != null)
            {
                result.AddRange(RuleSuppression.GetSuppressions(funcAst.Body.ParamBlock.Attributes, funcAst.Extent.StartOffset, funcAst.Extent.EndOffset, funcAst));
            }

            return result;
        }

        /// <summary>
        /// Returns a list of rule suppression from the class
        /// </summary>
        /// <param name="typeAst"></param>
        /// <returns></returns>
        internal List<RuleSuppression> GetSuppressionsClass(TypeDefinitionAst typeAst)
        {
            List<RuleSuppression> result = new List<RuleSuppression>();

            if (typeAst != null && typeAst.Attributes != null && typeAst.Attributes.Count != 0)
            {
                result.AddRange(RuleSuppression.GetSuppressions(typeAst.Attributes, typeAst.Extent.StartOffset, typeAst.Extent.EndOffset, typeAst));
            }

            if (typeAst.Members == null)
            {
                return result;            
            }            

            foreach (var member in typeAst.Members)
            {
                #if PSv3

                FunctionDefinitionAst funcMemb = member as FunctionDefinitionAst;

                #else

                FunctionMemberAst funcMemb = member as FunctionMemberAst;

                #endif

                if (funcMemb == null)
                {
                    continue;
                }

                result.AddRange(RuleSuppression.GetSuppressions(funcMemb.Attributes, funcMemb.Extent.StartOffset, funcMemb.Extent.EndOffset, funcMemb));
            }

            return result;
        }

        /// <summary>
        /// Suppress the rules from the diagnostic records list.
        /// Returns a list of suppressed records as well as the ones that are not suppressed
        /// </summary>
        /// <param name="ruleSuppressions"></param>
        /// <param name="diagnostics"></param>
        public Tuple<List<SuppressedRecord>, List<DiagnosticRecord>> SuppressRule(string ruleName, Dictionary<string, List<RuleSuppression>> ruleSuppressionsDict, List<DiagnosticRecord> diagnostics)
        {
            List<SuppressedRecord> suppressedRecords = new List<SuppressedRecord>();
            List<DiagnosticRecord> unSuppressedRecords = new List<DiagnosticRecord>();
            Tuple<List<SuppressedRecord>, List<DiagnosticRecord>> result = Tuple.Create(suppressedRecords, unSuppressedRecords);

            if (diagnostics == null || diagnostics.Count == 0)
            {
                return result;
            }

            if (ruleSuppressionsDict == null || !ruleSuppressionsDict.ContainsKey(ruleName)
                || ruleSuppressionsDict[ruleName].Count == 0)
            {
                unSuppressedRecords.AddRange(diagnostics);
                return result;
            }

            List<RuleSuppression> ruleSuppressions = ruleSuppressionsDict[ruleName];

            int recordIndex = 0;
            int startRecord = 0;
            bool[] suppressed = new bool[diagnostics.Count];

            foreach (RuleSuppression ruleSuppression in ruleSuppressions)
            {
                int suppressionCount = 0;
                while (startRecord < diagnostics.Count && diagnostics[startRecord].Extent.StartOffset < ruleSuppression.StartOffset)
                {
                    startRecord += 1;
                }

                // at this point, start offset of startRecord is greater or equals to rulesuppression.startoffset
                recordIndex = startRecord;

                while (recordIndex < diagnostics.Count)
                {
                    DiagnosticRecord record = diagnostics[recordIndex];

                    if (record.Extent.EndOffset > ruleSuppression.EndOffset)
                    {
                        break;
                    }

                    // we suppress if there is no suppression id or if there is suppression id and it matches
                    if (string.IsNullOrWhiteSpace(ruleSuppression.RuleSuppressionID)
                        || (!String.IsNullOrWhiteSpace(record.RuleSuppressionID) &&
                            string.Equals(ruleSuppression.RuleSuppressionID, record.RuleSuppressionID, StringComparison.OrdinalIgnoreCase)))
                    {
                        suppressed[recordIndex] = true;
                        suppressedRecords.Add(new SuppressedRecord(record, ruleSuppression));
                        suppressionCount += 1;
                    }

                    recordIndex += 1;
                }

                // If we cannot found any error but the rulesuppression has a rulesuppressionid then it must be used wrongly
                if (!String.IsNullOrWhiteSpace(ruleSuppression.RuleSuppressionID) && suppressionCount == 0)
                {
                    // checks whether are given a string or a file path
                    if (String.IsNullOrWhiteSpace(diagnostics.First().Extent.File))
                    {
                        ruleSuppression.Error = String.Format(CultureInfo.CurrentCulture, Strings.RuleSuppressionErrorFormatScriptDefinition, ruleSuppression.StartAttributeLine,
                                String.Format(Strings.RuleSuppressionIDError, ruleSuppression.RuleSuppressionID));
                    }
                    else
                    {
                        ruleSuppression.Error = String.Format(CultureInfo.CurrentCulture, Strings.RuleSuppressionErrorFormat, ruleSuppression.StartAttributeLine,
                                System.IO.Path.GetFileName(diagnostics.First().Extent.File), String.Format(Strings.RuleSuppressionIDError, ruleSuppression.RuleSuppressionID));
                    }

                    this.outputWriter.WriteError(new ErrorRecord(new ArgumentException(ruleSuppression.Error), ruleSuppression.Error, ErrorCategory.InvalidArgument, ruleSuppression));
                }
            }

            for (int i = 0; i < suppressed.Length; i += 1)
            {
                if (!suppressed[i])
                {
                    unSuppressedRecords.Add(diagnostics[i]);
                }
            }

            return result;
        }

        public static string[] ProcessCustomRulePaths(string[] rulePaths, SessionState sessionState, bool recurse = false)
        {
            //if directory is given, list all the psd1 files
            List<string> outPaths = new List<string>();
            if (rulePaths == null)
            {
                return null;
            }

            Collection<PathInfo> pathInfo = new Collection<PathInfo>();
            foreach (string rulePath in rulePaths)
            {
                Collection<PathInfo> pathInfosForRulePath = sessionState.Path.GetResolvedPSPathFromPSPath(rulePath);
                if (null != pathInfosForRulePath)
                {
                    foreach (PathInfo pathInfoForRulePath in pathInfosForRulePath)
                    {
                        pathInfo.Add(pathInfoForRulePath);
                    }
                }
            }

            foreach (PathInfo pinfo in pathInfo)
            {
                string path = pinfo.Path;
                if (Directory.Exists(path))
                {
                    path = path.TrimEnd('\\');
                    if (recurse)
                    {
                        outPaths.AddRange(Directory.GetDirectories(pinfo.Path, "*", SearchOption.AllDirectories));
                    }
                }
                outPaths.Add(path);
            }
            
            return outPaths.ToArray();
            
        }

        #endregion Methods
    }


    internal class TupleComparer : IComparer<Tuple<int, int>>
    {
        public int Compare(Tuple<int, int> t1, Tuple<int, int> t2)
        {
            if (t1 == null)
            {
                if (t2 == null)
                {
                    return 0;
                }

                return -1;
            }
            else
            {
                if (t2 == null)
                {
                    return 1;
                }
                else
                {
                    return t1.Item1.CompareTo(t2.Item1);
                }
            }
        }
    }

    /// <summary>
    /// Class used to do variable analysis on the whole script
    /// </summary>
    public class ScriptAnalysis : ICustomAstVisitor
    {
        private VariableAnalysis OuterAnalysis;

        /// <summary>
        /// Analyze the script
        /// </summary>
        /// <param name="ast"></param>
        public void AnalyzeScript(Ast ast)
        {
            if (ast != null)
            {
                ast.Visit(this);
            }
        }

        /// <summary>
        /// Visit Script Block Ast. Sets outeranalysis to the ast before visiting others.
        /// </summary>
        /// <param name="scriptBlockAst"></param>
        /// <returns></returns>
        public object VisitScriptBlock(ScriptBlockAst scriptBlockAst)
        {
            if (scriptBlockAst == null) return null;

            VariableAnalysis previousOuter = OuterAnalysis;

            // We already run variable analysis if the parent is a function so skip these.
            // Otherwise, we have to do variable analysis using the outer scope variables.
            #if PSV3

                if (!(scriptBlockAst.Parent is FunctionDefinitionAst))

            #else

            if (!(scriptBlockAst.Parent is FunctionDefinitionAst) && !(scriptBlockAst.Parent is FunctionMemberAst))

            #endif
            {
                OuterAnalysis = Helper.Instance.InitializeVariableAnalysisHelper(scriptBlockAst, OuterAnalysis);
            }

            if (scriptBlockAst.DynamicParamBlock != null)
            {
                scriptBlockAst.DynamicParamBlock.Visit(this);
            }

            if (scriptBlockAst.BeginBlock != null)
            {
                scriptBlockAst.BeginBlock.Visit(this);
            }

            if (scriptBlockAst.ProcessBlock != null)
            {
                scriptBlockAst.ProcessBlock.Visit(this);
            }

            if (scriptBlockAst.EndBlock != null)
            {
                scriptBlockAst.EndBlock.Visit(this);
            }

            VariableAnalysis innerAnalysis = OuterAnalysis;
            OuterAnalysis = previousOuter;

            #if PSV3

            if (!(scriptBlockAst.Parent is FunctionDefinitionAst))

            #else

            if (!(scriptBlockAst.Parent is FunctionDefinitionAst) && !(scriptBlockAst.Parent is FunctionMemberAst))

            #endif
            {
                // Update the variable analysis of the outer script block
                VariableAnalysis.UpdateOuterAnalysis(OuterAnalysis, innerAnalysis);
            }

            return null;
        }

        /// <summary>
        /// perform special visiting action if statement is a typedefinitionast
        /// </summary>
        /// <param name="statementAst"></param>
        /// <returns></returns>
        private object VisitStatementHelper(StatementAst statementAst)
        {
            if (statementAst == null)
            {
                return null;
            }

            #if PSV3

            statementAst.Visit(this);
            
            #else

            TypeDefinitionAst typeAst = statementAst as TypeDefinitionAst;

            if (typeAst == null)
            {
                statementAst.Visit(this);
                return null;
            }

            foreach (var member in typeAst.Members)
            {
                FunctionMemberAst functionMemberAst = member as FunctionMemberAst;

                if (functionMemberAst != null)
                {
                    var previousOuter = OuterAnalysis;
                    OuterAnalysis = Helper.Instance.InitializeVariableAnalysisHelper(functionMemberAst, OuterAnalysis);

                    if (functionMemberAst != null)
                    {
                        functionMemberAst.Body.Visit(this);
                    }

                    OuterAnalysis = previousOuter;
                }
            }

            #endif

            return null;
        }

        #if !PSV3

        /// <summary>
        /// Do nothing
        /// </summary>
        /// <param name="usingStatement"></param>
        /// <returns></returns>
        public object VisitUsingStatement(UsingStatementAst usingStatement)
        {
            return null;
        }

        #endif

        /// <summary>
        /// Do nothing
        /// </summary>
        /// <param name="arrayExpressionAst"></param>
        /// <returns></returns>
        public object VisitArrayExpression(ArrayExpressionAst arrayExpressionAst)
        {
            return null;
        }

        /// <summary>
        /// Do nothing
        /// </summary>
        /// <param name="arrayLiteralAst"></param>
        /// <returns></returns>
        public object VisitArrayLiteral(ArrayLiteralAst arrayLiteralAst)
        {
            return null;
        }

        /// <summary>
        /// Do nothing
        /// </summary>
        /// <param name="assignmentStatementAst"></param>
        /// <returns></returns>
        public object VisitAssignmentStatement(AssignmentStatementAst assignmentStatementAst)
        {
            return null;
        }

        /// <summary>
        /// Do nothing
        /// </summary>
        /// <param name="attributeAst"></param>
        /// <returns></returns>
        public object VisitAttribute(AttributeAst attributeAst)
        {
            return null;
        }

        /// <summary>
        /// Do nothing
        /// </summary>
        /// <param name="attributedExpressionAst"></param>
        /// <returns></returns>
        public object VisitAttributedExpression(AttributedExpressionAst attributedExpressionAst)
        {
            return null;
        }

        /// <summary>
        /// Do nothing
        /// </summary>
        /// <param name="binaryExpressionAst"></param>
        /// <returns></returns>
        public object VisitBinaryExpression(BinaryExpressionAst binaryExpressionAst)
        {
            return null;
        }

        /// <summary>
        /// Visit body of block statement
        /// </summary>
        /// <param name="blockStatementAst"></param>
        /// <returns></returns>
        public object VisitBlockStatement(BlockStatementAst blockStatementAst)
        {
            if (blockStatementAst != null)
            {
                blockStatementAst.Body.Visit(this);
            }

            return null;
        }

        /// <summary>
        /// Do nothing
        /// </summary>
        /// <param name="breakStatementAst"></param>
        /// <returns></returns>
        public object VisitBreakStatement(BreakStatementAst breakStatementAst)
        {
            return null;
        }

        /// <summary>
        /// Visits body
        /// </summary>
        /// <param name="catchClauseAst"></param>
        /// <returns></returns>
        public object VisitCatchClause(CatchClauseAst catchClauseAst)
        {
            if (catchClauseAst != null)
            {
                catchClauseAst.Body.Visit(this);
            }

            return null;
        }

        /// <summary>
        /// Do nothing
        /// </summary>
        /// <param name="commandAst"></param>
        /// <returns></returns>
        public object VisitCommand(CommandAst commandAst)
        {
            if (commandAst == null) return null;

            foreach (CommandElementAst ceAst in commandAst.CommandElements)
            {
                ceAst.Visit(this);
            }

            return null;
        }

        /// <summary>
        /// Do nothing
        /// </summary>
        /// <param name="commandExpressionAst"></param>
        /// <returns></returns>
        public object VisitCommandExpression(CommandExpressionAst commandExpressionAst)
        {
            return null;
        }

        /// <summary>
        /// Do nothing
        /// </summary>
        /// <param name="commandParameterAst"></param>
        /// <returns></returns>
        public object VisitCommandParameter(CommandParameterAst commandParameterAst)
        {
            return null;
        }

        /// <summary>
        /// Do nothing
        /// </summary>
        /// <param name="constantExpressionAst"></param>
        /// <returns></returns>
        public object VisitConstantExpression(ConstantExpressionAst constantExpressionAst)
        {
            return null;
        }

        /// <summary>
        /// Do nothing
        /// </summary>
        /// <param name="continueStatementAst"></param>
        /// <returns></returns>
        public object VisitContinueStatement(ContinueStatementAst continueStatementAst)
        {
            return null;
        }

        /// <summary>
        /// Do nothing
        /// </summary>
        /// <param name="convertExpressionAst"></param>
        /// <returns></returns>
        public object VisitConvertExpression(ConvertExpressionAst convertExpressionAst)
        {
            return null;
        }

        /// <summary>
        /// Do nothing
        /// </summary>
        /// <param name="dataStatementAst"></param>
        /// <returns></returns>
        public object VisitDataStatement(DataStatementAst dataStatementAst)
        {
            return null;
        }

        /// <summary>
        /// Visit body
        /// </summary>
        /// <param name="doUntilStatementAst"></param>
        /// <returns></returns>
        public object VisitDoUntilStatement(DoUntilStatementAst doUntilStatementAst)
        {
            if (doUntilStatementAst != null)
            {
                doUntilStatementAst.Body.Visit(this);
            }

            return null;
        }

        /// <summary>
        /// Visit body
        /// </summary>
        /// <param name="doWhileStatementAst"></param>
        /// <returns></returns>
        public object VisitDoWhileStatement(DoWhileStatementAst doWhileStatementAst)
        {
            if (doWhileStatementAst != null)
            {
                doWhileStatementAst.Body.Visit(this);
            }

            return null;
        }

        /// <summary>
        /// Do nothing
        /// </summary>
        /// <param name="errorExpressionAst"></param>
        /// <returns></returns>
        public object VisitErrorExpression(ErrorExpressionAst errorExpressionAst)
        {
            return null;
        }

        /// <summary>
        /// Do nothing
        /// </summary>
        /// <param name="errorStatementAst"></param>
        /// <returns></returns>
        public object VisitErrorStatement(ErrorStatementAst errorStatementAst)
        {
            return null;
        }

        /// <summary>
        /// Do nothing
        /// </summary>
        /// <param name="exitStatementAst"></param>
        /// <returns></returns>
        public object VisitExitStatement(ExitStatementAst exitStatementAst)
        {
            return null;
        }

        /// <summary>
        /// Do nothing
        /// </summary>
        /// <param name="expandableStringExpressionAst"></param>
        /// <returns></returns>
        public object VisitExpandableStringExpression(ExpandableStringExpressionAst expandableStringExpressionAst)
        {
            return null;
        }

        /// <summary>
        /// Do nothing
        /// </summary>
        /// <param name="fileRedirectionAst"></param>
        /// <returns></returns>
        public object VisitFileRedirection(FileRedirectionAst fileRedirectionAst)
        {
            return null;
        }

        /// <summary>
        /// Visit body
        /// </summary>
        /// <param name="forEachStatementAst"></param>
        /// <returns></returns>
        public object VisitForEachStatement(ForEachStatementAst forEachStatementAst)
        {
            if (forEachStatementAst != null)
            {
                forEachStatementAst.Body.Visit(this);
            }

            return null;
        }

        /// <summary>
        /// Visit body
        /// </summary>
        /// <param name="forStatementAst"></param>
        /// <returns></returns>
        public object VisitForStatement(ForStatementAst forStatementAst)
        {
            if (forStatementAst != null)
            {
                forStatementAst.Body.Visit(this);
            }

            return null;
        }

        /// <summary>
        /// Set outer analysis before visiting children
        /// </summary>
        /// <param name="functionDefinitionAst"></param>
        /// <returns></returns>
        public object VisitFunctionDefinition(FunctionDefinitionAst functionDefinitionAst)
        {
            var outer = OuterAnalysis;
            OuterAnalysis = Helper.Instance.InitializeVariableAnalysisHelper(functionDefinitionAst, OuterAnalysis);

            if (functionDefinitionAst != null)
            {
                functionDefinitionAst.Body.Visit(this);
            }

            OuterAnalysis = outer;
            return null;
        }

        /// <summary>
        /// Do nothing
        /// </summary>
        /// <param name="hashtableAst"></param>
        /// <returns></returns>
        public object VisitHashtable(HashtableAst hashtableAst)
        {
            return null;
        }

        /// <summary>
        /// Visit the body of each clauses
        /// </summary>
        /// <param name="ifStmtAst"></param>
        /// <returns></returns>
        public object VisitIfStatement(IfStatementAst ifStmtAst)
        {
            if (ifStmtAst != null)
            {
                if (ifStmtAst.Clauses != null)
                {
                    foreach (var clause in ifStmtAst.Clauses)
                    {
                        if (clause.Item2 != null)
                        {
                            clause.Item2.Visit(this);
                        }
                    }
                }

                if (ifStmtAst.ElseClause != null)
                {
                    ifStmtAst.ElseClause.Visit(this);
                }
            }

            return null;
        }

        /// <summary>
        /// Do nothing
        /// </summary>
        /// <param name="indexExpressionAst"></param>
        /// <returns></returns>
        public object VisitIndexExpression(IndexExpressionAst indexExpressionAst)
        {
            return null;
        }

        /// <summary>
        /// Do nothing
        /// </summary>
        /// <param name="invokeMemberExpressionAst"></param>
        /// <returns></returns>
        public object VisitInvokeMemberExpression(InvokeMemberExpressionAst invokeMemberExpressionAst)
        {
            return null;
        }

        /// <summary>
        /// Do nothing
        /// </summary>
        /// <param name="memberExpressionAst"></param>
        /// <returns></returns>
        public object VisitMemberExpression(MemberExpressionAst memberExpressionAst)
        {
            return null;
        }

        /// <summary>
        /// Do nothing
        /// </summary>
        /// <param name="mergingRedirectionAst"></param>
        /// <returns></returns>
        public object VisitMergingRedirection(MergingRedirectionAst mergingRedirectionAst)
        {
            return null;
        }

        /// <summary>
        /// Do nothing
        /// </summary>
        /// <param name="namedAttributeArgumentAst"></param>
        /// <returns></returns>
        public object VisitNamedAttributeArgument(NamedAttributeArgumentAst namedAttributeArgumentAst)
        {
            return null;
        }

        /// <summary>
        /// Visit each statement
        /// </summary>
        /// <param name="namedBlockAst"></param>
        /// <returns></returns>
        public object VisitNamedBlock(NamedBlockAst namedBlockAst)
        {
            if (namedBlockAst != null)
            {
                foreach (var statement in namedBlockAst.Statements)
                {
                    VisitStatementHelper(statement);
                }
            }

            return null;
        }

        /// <summary>
        /// Do nothing
        /// </summary>
        /// <param name="paramBlockAst"></param>
        /// <returns></returns>
        public object VisitParamBlock(ParamBlockAst paramBlockAst)
        {
            return null;
        }

        /// <summary>
        /// Do nothing
        /// </summary>
        /// <param name="parameterAst"></param>
        /// <returns></returns>
        public object VisitParameter(ParameterAst parameterAst)
        {
            return null;
        }

        /// <summary>
        /// Do nothing
        /// </summary>
        /// <param name="parenExpressionAst"></param>
        /// <returns></returns>
        public object VisitParenExpression(ParenExpressionAst parenExpressionAst)
        {
            return null;
        }

        /// <summary>
        /// Visit pipeline
        /// </summary>
        /// <param name="pipelineAst"></param>
        /// <returns></returns>
        public object VisitPipeline(PipelineAst pipelineAst)
        {
            if (pipelineAst == null) return null;

            foreach (var command in pipelineAst.PipelineElements)
            {
                command.Visit(this);
            }

            return null;
        }

        /// <summary>
        /// Do nothing
        /// </summary>
        /// <param name="returnStatementAst"></param>
        /// <returns></returns>
        public object VisitReturnStatement(ReturnStatementAst returnStatementAst)
        {
            return null;
        }

        /// <summary>
        /// Visit the scriptblock
        /// </summary>
        /// <param name="scriptBlockExpressionAst"></param>
        /// <returns></returns>
        public object VisitScriptBlockExpression(ScriptBlockExpressionAst scriptBlockExpressionAst)
        {
            if (scriptBlockExpressionAst != null)
            {
                scriptBlockExpressionAst.ScriptBlock.Visit(this);
            }

            return null;
        }

        /// <summary>
        /// Visit each statement
        /// </summary>
        /// <param name="statementBlockAst"></param>
        /// <returns></returns>
        public object VisitStatementBlock(StatementBlockAst statementBlockAst)
        {
            if (statementBlockAst != null)
            {
                foreach (var statement in statementBlockAst.Statements)
                {
                    VisitStatementHelper(statement);
                }
            }

            return null;
        }

        /// <summary>
        /// Do nothing
        /// </summary>
        /// <param name="stringConstantExpressionAst"></param>
        /// <returns></returns>
        public object VisitStringConstantExpression(StringConstantExpressionAst stringConstantExpressionAst)
        {
            return null;
        }

        /// <summary>
        /// Do nothing
        /// </summary>
        /// <param name="subExpressionAst"></param>
        /// <returns></returns>
        public object VisitSubExpression(SubExpressionAst subExpressionAst)
        {
            return null;
        }

        /// <summary>
        /// Visit the body of each clause
        /// </summary>
        /// <param name="switchStatementAst"></param>
        /// <returns></returns>
        public object VisitSwitchStatement(SwitchStatementAst switchStatementAst)
        {
            if (switchStatementAst != null)
            {
                foreach (var clause in switchStatementAst.Clauses)
                {
                    if (clause.Item2 != null)
                    {
                        clause.Item2.Visit(this);
                    }
                }
            }

            return null;
        }

        /// <summary>
        /// Do nothing
        /// </summary>
        /// <param name="throwStatementAst"></param>
        /// <returns></returns>
        public object VisitThrowStatement(ThrowStatementAst throwStatementAst)
        {
            return null;
        }

        /// <summary>
        /// Do nothing
        /// </summary>
        /// <param name="trapStatementAst"></param>
        /// <returns></returns>
        public object VisitTrap(TrapStatementAst trapStatementAst)
        {
            return null;
        }

        /// <summary>
        /// Visit body, catch and finally
        /// </summary>
        /// <param name="tryStatementAst"></param>
        /// <returns></returns>
        public object VisitTryStatement(TryStatementAst tryStatementAst)
        {
            if (tryStatementAst != null)
            {
                tryStatementAst.Body.Visit(this);

                if (tryStatementAst.CatchClauses != null)
                {
                    foreach (var clause in tryStatementAst.CatchClauses)
                    {
                        clause.Visit(this);
                    }
                }

                if (tryStatementAst.Finally != null)
                {
                    tryStatementAst.Finally.Visit(this);
                }
            }

            return null;
        }

        /// <summary>
        /// Do nothing
        /// </summary>
        /// <param name="typeConstraintAst"></param>
        /// <returns></returns>
        public object VisitTypeConstraint(TypeConstraintAst typeConstraintAst)
        {
            return null;
        }

        /// <summary>
        /// Do nothing
        /// </summary>
        /// <param name="typeExpressionAst"></param>
        /// <returns></returns>
        public object VisitTypeExpression(TypeExpressionAst typeExpressionAst)
        {
            return null;
        }

        /// <summary>
        /// Do nothing
        /// </summary>
        /// <param name="unaryExpressionAst"></param>
        /// <returns></returns>
        public object VisitUnaryExpression(UnaryExpressionAst unaryExpressionAst)
        {
            return null;
        }

        /// <summary>
        /// Do nothing
        /// </summary>
        /// <param name="usingExpressionAst"></param>
        /// <returns></returns>
        public object VisitUsingExpression(UsingExpressionAst usingExpressionAst)
        {
            return null;
        }

        /// <summary>
        /// Do nothing
        /// </summary>
        /// <param name="variableExpressionAst"></param>
        /// <returns></returns>
        public object VisitVariableExpression(VariableExpressionAst variableExpressionAst)
        {
            return null;
        }

        /// <summary>
        /// Visit body
        /// </summary>
        /// <param name="whileStatementAst"></param>
        /// <returns></returns>
        public object VisitWhileStatement(WhileStatementAst whileStatementAst)
        {
            if (whileStatementAst != null)
            {
                whileStatementAst.Body.Visit(this);
            }

            return null;
        }
    }

    /// <summary>
    /// This class is used to find elements in outputted in pipeline.
    /// </summary>
    public class FindPipelineOutput : ICustomAstVisitor
    {
        List<Tuple<string, StatementAst>> outputTypes;

        #if !PSV3

        IEnumerable<TypeDefinitionAst> classes;

        #endif

        FunctionDefinitionAst myFunction;
        /// <summary>
        /// These binary operators will always return boolean value
        /// </summary>
        static TokenKind[] booleanBinaryOperators;

        /// <summary>
        /// These unary operator will return boolean value
        /// </summary>
        static TokenKind[] booleanUnaryOperators;

        static FindPipelineOutput()
        {
            booleanBinaryOperators = new TokenKind[] {
                TokenKind.Icontains,
                TokenKind.Inotcontains,
                TokenKind.Inotin,
                TokenKind.Iin,
                TokenKind.Is,
                TokenKind.IsNot,
                TokenKind.And,
                TokenKind.Or,
                TokenKind.Xor
            };

            booleanUnaryOperators = new TokenKind[] {
                TokenKind.Not,
                TokenKind.Exclaim
            };
        }

        /// <summary>
        /// Find the pipeline output
        /// </summary>
        /// <param name="ast"></param>
        
        #if PSV3

        public FindPipelineOutput(FunctionDefinitionAst ast)

        #else

        public FindPipelineOutput(FunctionDefinitionAst ast, IEnumerable<TypeDefinitionAst> classes)

        #endif
        {
            outputTypes = new List<Tuple<string, StatementAst>>();

            #if !PSV3

            this.classes = classes;

            #endif

            myFunction = ast;

            if (myFunction != null)
            {
                myFunction.Body.Visit(this);
            }
        }

        /// <summary>
        /// Get list of outputTypes from functiondefinitionast funcast
        /// </summary>
        /// <returns></returns>
        
        #if PSV3

        public static List<Tuple<string, StatementAst>> OutputTypes(FunctionDefinitionAst funcAst)
        {
            return (new FindPipelineOutput(funcAst)).outputTypes;
        }

        #else
        public static List<Tuple<string, StatementAst>> OutputTypes(FunctionDefinitionAst funcAst, IEnumerable<TypeDefinitionAst> classes)
        {
            return (new FindPipelineOutput(funcAst, classes)).outputTypes;
        }

        #endif

        /// <summary>
        /// Ignore assignment statement
        /// </summary>
        /// <param name="assignAst"></param>
        /// <returns></returns>
        public object VisitAssignmentStatement(AssignmentStatementAst assignAst)
        {
            return null;
        }

        /// <summary>
        /// Skip NamedAttributeArgumentAst
        /// </summary>
        /// <param name="namedAAAst"></param>
        /// <returns></returns>
        public object VisitNamedAttributeArgument(NamedAttributeArgumentAst namedAAAst)
        {
            return null;
        }

        /// <summary>
        /// Skip Error Expression Ast
        /// </summary>
        /// <param name="errorAst"></param>
        /// <returns></returns>
        public object VisitErrorExpression(ErrorExpressionAst errorAst)
        {
            return null;
        }

        /// <summary>
        /// Skip error statement ast
        /// </summary>
        /// <param name="errorStatementAst"></param>
        /// <returns></returns>
        public object VisitErrorStatement(ErrorStatementAst errorStatementAst)
        {
            return null;
        }

        /// <summary>
        /// Skips function definition ast
        /// </summary>
        /// <param name="functionDefinitionAst"></param>
        /// <returns></returns>
        public object VisitFunctionDefinition(FunctionDefinitionAst functionDefinitionAst)
        {
            return null;
        }

        /// <summary>
        /// Skip ParameterAst
        /// </summary>
        /// <param name="parameterAst"></param>
        /// <returns></returns>
        public object VisitParameter(ParameterAst parameterAst)
        {
            return null;
        }

        /// <summary>
        /// Visit the pipeline of the paren ast
        /// </summary>
        /// <param name="parenAst"></param>
        /// <returns></returns>
        public object VisitParenExpression(ParenExpressionAst parenAst)
        {
            if (parenAst != null)
            {
                return parenAst.Pipeline.Visit(this);
            }

            return null;
        }

        /// <summary>
        /// Skips data statement
        /// </summary>
        /// <param name="dataStatementAst"></param>
        /// <returns></returns>
        public object VisitDataStatement(DataStatementAst dataStatementAst)
        {
            return null;
        }

        /// <summary>
        /// Visit scriptblockast
        /// </summary>
        /// <param name="scriptBlockAst"></param>
        /// <returns></returns>
        public object VisitScriptBlock(ScriptBlockAst scriptBlockAst)
        {
            if (scriptBlockAst != null)
            {
                if (scriptBlockAst.BeginBlock != null)
                {
                    scriptBlockAst.BeginBlock.Visit(this);
                }

                if (scriptBlockAst.ProcessBlock != null)
                {
                    scriptBlockAst.ProcessBlock.Visit(this);
                }

                if (scriptBlockAst.EndBlock != null)
                {
                    scriptBlockAst.EndBlock.Visit(this);
                }
            }

            return null;
        }

        /// <summary>
        /// Visit named block ast. Returns list of types outputted to the stream
        /// </summary>
        /// <param name="namedBlockAst"></param>
        /// <returns></returns>
        public object VisitNamedBlock(NamedBlockAst namedBlockAst)
        {
            if (namedBlockAst != null)
            {
                foreach (StatementAst block in namedBlockAst.Statements)
                {
                    object type = block.Visit(this);
                    if (type != null && type is string && !String.IsNullOrWhiteSpace(type as string))
                    {
                        outputTypes.Add(Tuple.Create(type as string, block));
                    }
                }
            }

            return null;
        }

        /// <summary>
        /// Visit statement block
        /// </summary>
        /// <param name="statementBlockAst"></param>
        /// <returns></returns>
        public object VisitStatementBlock(StatementBlockAst statementBlockAst)
        {
            if (statementBlockAst != null)
            {
                foreach (StatementAst block in statementBlockAst.Statements)
                {
                    object type = block.Visit(this);
                    if (type != null && type is string && !String.IsNullOrWhiteSpace(type as string))
                    {
                        outputTypes.Add(Tuple.Create(type as string, block));
                    }
                }
            }

            return null;
        }

        /// <summary>
        /// Only considers the case where there is one pipeline and it is command expression
        /// </summary>
        /// <param name="pipelineAst"></param>
        /// <returns></returns>
        public object VisitPipeline(PipelineAst pipelineAst)
        {
            // Handle the case with 1 pipeline element
            if (pipelineAst != null && pipelineAst.PipelineElements.Count == 1)
            {
                CommandExpressionAst cmAst = pipelineAst.PipelineElements[0] as CommandExpressionAst;

                if (cmAst != null)
                {
                    return cmAst.Visit(this);
                }
            }

            return null;
        }

        /// <summary>
        /// Visit body of trap
        /// </summary>
        /// <param name="trapAst"></param>
        /// <returns></returns>
        public object VisitTrap(TrapStatementAst trapAst)
        {
            if (trapAst != null)
            {
                return trapAst.Body.Visit(this);
            }

            return null;
        }

        /// <summary>
        /// In all the clauses, we skip the first item
        /// </summary>
        /// <param name="ifStatementAst"></param>
        /// <returns></returns>
        public object VisitIfStatement(IfStatementAst ifStatementAst)
        {
            if (ifStatementAst == null || ifStatementAst.Clauses == null || ifStatementAst.Clauses.Count == 0)
            {
                return null;
            }

            foreach (var clause in ifStatementAst.Clauses)
            {
                clause.Item2.Visit(this);
            }

            if (ifStatementAst.ElseClause != null)
            {
                ifStatementAst.ElseClause.Visit(this);
            }

            return null;
        }

        /// <summary>
        /// Visit SwitchStatement. Skip the condition
        /// </summary>
        /// <param name="switchStatementAst"></param>
        /// <returns></returns>
        public object VisitSwitchStatement(SwitchStatementAst switchStatementAst)
        {
            if (switchStatementAst == null || switchStatementAst.Clauses == null || switchStatementAst.Clauses.Count == 0)
            {
                return null;
            }

            foreach (var clause in switchStatementAst.Clauses)
            {
                // Skip item 1
                clause.Item2.Visit(this);
            }

            return null;
        }

        /// <summary>
        /// Visit foreach statement. Skip condition
        /// </summary>
        /// <param name="loopStatementAst"></param>
        /// <returns></returns>
        public object VisitForEachStatement(ForEachStatementAst foreachAst)
        {
            if (foreachAst != null)
            {
                foreachAst.Body.Visit(this);
            }

            return null;
        }

        /// <summary>
        /// Visit Do While Statement. Skip Condition
        /// </summary>
        /// <param name="doWhileAst"></param>
        /// <returns></returns>
        public object VisitDoWhileStatement(DoWhileStatementAst doWhileAst)
        {
            if (doWhileAst != null)
            {
                doWhileAst.Body.Visit(this);
            }

            return null;
        }

        /// <summary>
        /// Visit Do Until Statement. Skip Condition
        /// </summary>
        /// <param name="doWhileAst"></param>
        /// <returns></returns>
        public object VisitDoUntilStatement(DoUntilStatementAst doUntilAst)
        {
            if (doUntilAst != null)
            {
                doUntilAst.Body.Visit(this);
            }

            return null;
        }

        /// <summary>
        /// Visit While Statement. Skip Condition
        /// </summary>
        /// <param name="doWhileAst"></param>
        /// <returns></returns>
        public object VisitWhileStatement(WhileStatementAst whileAst)
        {
            if (whileAst != null)
            {
                whileAst.Body.Visit(this);
            }

            return null;
        }

        /// <summary>
        /// Visit forstatement. Skip Condition, Initializer and Iterator
        /// </summary>
        /// <param name="forAst"></param>
        /// <returns></returns>
        public object VisitForStatement(ForStatementAst forAst)
        {
            if (forAst != null)
            {
                forAst.Body.Visit(this);
            }

            return null;
        }

        /// <summary>
        /// Skip command ast
        /// </summary>
        /// <param name="cmdAst"></param>
        /// <returns></returns>
        public object VisitCommand(CommandAst cmdAst)
        {
            return null;
        }

        /// <summary>
        /// Skip if type of convert is void
        /// </summary>
        /// <param name="convAst"></param>
        /// <returns></returns>
        public object VisitConvertExpression(ConvertExpressionAst convAst)
        {
            if (convAst != null)
            {
                if (convAst.Type.TypeName.GetReflectionType() != null)
                {
                    return convAst.Type.TypeName.GetReflectionType().FullName;
                }

                return convAst.Type.TypeName.FullName;
            }

            return null;
        }

        /// <summary>
        /// Skip fileRedirectionAst
        /// </summary>
        /// <param name="fileRedirectionAst"></param>
        /// <returns></returns>
        public object VisitFileRedirection(FileRedirectionAst fileRedirectionAst)
        {
            return null;
        }

        /// <summary>
        /// Visit script block expression
        /// </summary>
        /// <param name="scriptBlockAst"></param>
        /// <returns></returns>
        public object VisitScriptBlockExpression(ScriptBlockExpressionAst scriptBlockAst)
        {
            if (scriptBlockAst != null)
            {
                return scriptBlockAst.ScriptBlock.Visit(this);
            }

            return null;
        }

        /// <summary>
        /// Skip fileRedirectionAst
        /// </summary>
        /// <param name="fileRedirectionAst"></param>
        /// <returns></returns>
        public object VisitMergingRedirection(MergingRedirectionAst mergingAst)
        {
            return null;
        }

        /// <summary>
        /// Returns type of type constraint ast
        /// </summary>
        /// <param name="typeAst"></param>
        /// <returns></returns>
        public object VisitTypeConstraint(TypeConstraintAst typeAst)
        {
            if (typeAst != null)
            {
                if (typeAst.TypeName.GetReflectionType() != null)
                {
                    return typeAst.TypeName.GetReflectionType().FullName;
                }

                return typeAst.TypeName.FullName;
            }

            return null;
        }

        /// <summary>
        /// Skip throw statement.
        /// </summary>
        /// <param name="throwAst"></param>
        /// <returns></returns>
        public object VisitThrowStatement(ThrowStatementAst throwAst)
        {
            return null;
        }

        /// <summary>
        /// Returns type of typeExpressionAst
        /// </summary>
        /// <param name="typeExpressionAst"></param>
        /// <returns></returns>
        public object VisitTypeExpression(TypeExpressionAst typeExpressionAst)
        {
            if (typeExpressionAst != null)
            {
                if (typeExpressionAst.TypeName.GetReflectionType() != null)
                {
                    return typeExpressionAst.TypeName.GetReflectionType().FullName;
                }

                return typeExpressionAst.TypeName.FullName;
            }

            return null;
        }

        /// <summary>
        /// This is where we can get the type
        /// </summary>
        /// <param name="commandAst"></param>
        /// <returns></returns>
        public object VisitCommandExpression(CommandExpressionAst commandAst)
        {
            if (commandAst != null)
            {
                return commandAst.Expression.Visit(this);
            }

            return null;
        }

        /// <summary>
        /// Return the type of return statement
        /// </summary>
        /// <param name="returnStatementAst"></param>
        /// <returns></returns>
        public object VisitReturnStatement(ReturnStatementAst returnStatementAst)
        {
            #if PSV3

            return Helper.Instance.GetTypeFromReturnStatementAst(myFunction, returnStatementAst);

            #else

            return Helper.Instance.GetTypeFromReturnStatementAst(myFunction, returnStatementAst, classes);

            #endif            
        }

        /// <summary>
        /// Returns the type of memberexpressionast
        /// </summary>
        /// <param name="memAst"></param>
        /// <returns></returns>
        public object VisitMemberExpression(MemberExpressionAst memAst)
        {
            #if PSV3

            return Helper.Instance.GetTypeFromMemberExpressionAst(memAst, myFunction);

            #else

            return Helper.Instance.GetTypeFromMemberExpressionAst(memAst, myFunction, classes);

            #endif
        }

        /// <summary>
        /// Returns the type of invoke member expression ast
        /// </summary>
        /// <param name="invokeAst"></param>
        /// <returns></returns>
        public object VisitInvokeMemberExpression(InvokeMemberExpressionAst invokeAst)
        {
            #if PSV3

            return Helper.Instance.GetTypeFromMemberExpressionAst(invokeAst, myFunction);

            #else

            return Helper.Instance.GetTypeFromMemberExpressionAst(invokeAst, myFunction, classes);

            #endif
        }

        /// <summary>
        /// Visit a string constantexpressionast
        /// </summary>
        /// <param name="strAst"></param>
        /// <returns></returns>
        public object VisitStringConstantExpression(StringConstantExpressionAst strAst)
        {
            if (strAst != null)
            {
                return strAst.StaticType.FullName;
            }

            return null;
        }

        /// <summary>
        /// Skip command parameter
        /// </summary>
        /// <param name="cmdParamAst"></param>
        /// <returns></returns>
        public object VisitCommandParameter(CommandParameterAst cmdParamAst)
        {
            return null;
        }

        /// <summary>
        /// Visit a constantexpressionast
        /// </summary>
        /// <param name="constantExpressionAst"></param>
        /// <returns></returns>
        public object VisitConstantExpression(ConstantExpressionAst constantExpressionAst)
        {
            if (constantExpressionAst != null)
            {
                return constantExpressionAst.StaticType.FullName;
            }

            return null;
        }

        /// <summary>
        /// Skip break statement ast
        /// </summary>
        /// <param name="breakAst"></param>
        /// <returns></returns>
        public object VisitBreakStatement(BreakStatementAst breakAst)
        {
            return null;
        }

        /// <summary>
        /// Visit body, catch and finally clause
        /// </summary>
        /// <param name="tryAst"></param>
        /// <returns></returns>
        public object VisitTryStatement(TryStatementAst tryAst)
        {
            if (tryAst != null)
            {
                if (tryAst.Body != null)
                {
                    tryAst.Body.Visit(this);
                }

                if (tryAst.CatchClauses != null)
                {
                    foreach (var catchClause in tryAst.CatchClauses)
                    {
                        catchClause.Visit(this);
                    }
                }

                if (tryAst.Finally != null)
                {
                    tryAst.Finally.Visit(this);
                }
            }

            return null;
        }

        /// <summary>
        /// Visit body of catch clause
        /// </summary>
        /// <param name="catchAst"></param>
        /// <returns></returns>
        public object VisitCatchClause(CatchClauseAst catchAst)
        {
            if (catchAst != null)
            {
                return catchAst.Body.Visit(this);
            }

            return null;
        }

        /// <summary>
        /// Skip continue statement;
        /// </summary>
        /// <param name="contAst"></param>
        /// <returns></returns>
        public object VisitContinueStatement(ContinueStatementAst contAst)
        {
            return null;
        }

        public object VisitSubExpression(SubExpressionAst subExprAst)
        {
            if (subExprAst != null)
            {
                return subExprAst.SubExpression.Visit(this);
            }

            return null;
        }

        /// <summary>
        /// Visit the body of blockstatementast
        /// </summary>
        /// <param name="blockAst"></param>
        /// <returns></returns>
        public object VisitBlockStatement(BlockStatementAst blockAst)
        {
            return blockAst.Body.Visit(this);
        }

        /// <summary>
        /// Returns type of array
        /// </summary>
        /// <param name="arrayExprAst"></param>
        /// <returns></returns>
        public object VisitArrayExpression(ArrayExpressionAst arrayExprAst)
        {
            return typeof(System.Array).FullName;
        }

        /// <summary>
        /// Returns type of array
        /// </summary>
        /// <param name="arrayLiteral"></param>
        /// <returns></returns>
        public object VisitArrayLiteral(ArrayLiteralAst arrayLiteral)
        {
            return typeof(System.Array).FullName;
        }

        /// <summary>
        /// Returns type of hashtable
        /// </summary>
        /// <param name="hashtableAst"></param>
        /// <returns></returns>
        public object VisitHashtable(HashtableAst hashtableAst)
        {
            return typeof(System.Collections.Hashtable).FullName;
        }

        /// <summary>
        /// Returns type of variable
        /// </summary>
        /// <param name="varExpressionAst"></param>
        /// <returns></returns>
        public object VisitVariableExpression(VariableExpressionAst varExpressionAst)
        {
            return Helper.Instance.GetVariableTypeFromAnalysis(varExpressionAst, myFunction);
        }

        /// <summary>
        /// Return string type
        /// </summary>
        /// <param name="expandableStringAst"></param>
        /// <returns></returns>
        public object VisitExpandableStringExpression(ExpandableStringExpressionAst expandableStringAst)
        {
            return typeof(string).FullName;
        }

        /// <summary>
        /// Skip exit statement ast
        /// </summary>
        /// <param name="exitAst"></param>
        /// <returns></returns>
        public object VisitExitStatement(ExitStatementAst exitAst)
        {
            return null;
        }

        /// <summary>
        /// Visit attributedexpression
        /// </summary>
        /// <param name="attrExpr"></param>
        /// <returns></returns>
        public object VisitAttributedExpression(AttributedExpressionAst attrExpr)
        {
            return null;
        }

        /// <summary>
        /// Skip attribute ast
        /// </summary>
        /// <param name="attrAst"></param>
        /// <returns></returns>
        public object VisitAttribute(AttributeAst attrAst)
        {
            return null;
        }

        /// <summary>
        /// Skip param block
        /// </summary>
        /// <param name="paramBlockAst"></param>
        /// <returns></returns>
        public object VisitParamBlock(ParamBlockAst paramBlockAst)
        {
            return null;
        }

        /// <summary>
        /// Return type of the index expression
        /// </summary>
        /// <param name="indexAst"></param>
        /// <returns></returns>
        public object VisitIndexExpression(IndexExpressionAst indexAst)
        {
            if (indexAst != null && indexAst.Target is VariableExpressionAst)
            {
                Type type = Helper.Instance.GetTypeFromAnalysis(indexAst.Target as VariableExpressionAst, myFunction);
                if (type != null)
                {
                    Type elemType = type.GetElementType();
                    if (elemType != null)
                    {
                        return elemType.FullName;
                    }
                }
            }

            return null;
        }

        /// <summary>
        /// Only returns boolean type for unary operator that returns boolean
        /// </summary>
        /// <param name="unaryAst"></param>
        /// <returns></returns>
        public object VisitUnaryExpression(UnaryExpressionAst unaryAst)
        {
            if (unaryAst != null && booleanUnaryOperators.Contains(unaryAst.TokenKind))
            {
                return typeof(bool).FullName;
            }

            return null;
        }

        /// <summary>
        /// Only returns boolean type for binary operator that returns boolean
        /// </summary>
        /// <param name="binAst"></param>
        /// <returns></returns>
        public object VisitBinaryExpression(BinaryExpressionAst binAst)
        {
            if (binAst != null && booleanBinaryOperators.Contains(binAst.Operator))
            {
                return typeof(bool).FullName;
            }

            return null;
        }

        /// <summary>
        /// Skips using expression ast
        /// </summary>
        /// <param name="usingExpressionAst"></param>
        /// <returns></returns>
        public object VisitUsingExpression(UsingExpressionAst usingExpressionAst)
        {
            return null;
        }
    }
}<|MERGE_RESOLUTION|>--- conflicted
+++ resolved
@@ -104,12 +104,7 @@
 
         private string[] functionScopes = new string[] { "global:", "local:", "script:", "private:"};
 
-<<<<<<< HEAD
-        private string[] variableScopes = new string[] { "global:", "local:", "script:", "private:", "variable:", ":" };
-=======
         private string[] variableScopes = new string[] { "global:", "local:", "script:", "private:", "variable:", ":"};
-
->>>>>>> 4600e399
         #endregion
 
         /// <summary>
