--- conflicted
+++ resolved
@@ -43,14 +43,7 @@
 repository should only contain documentation for the code base, such as how to build the code or how
 to contribute to the code.
 
-<<<<<<< HEAD
-- Windows PowerShell 3.0 or greater
-- All [supported](https://docs.microsoft.com/powershell/scripting/install/powershell-support-lifecycle#powershell-end-of-support-dates) versions of PowerShell 7 at the time of release on Windows/Linux/macOS
-- Docker (tested only using Docker Desktop on Windows 10 1809)
-  - PowerShell 6 Windows Image tags from [mcr.microsoft.com/powershell](https://hub.docker.com/r/microsoft/powershell). Example (1 warning gets produced by `Save-Module` but can be ignored):
-=======
 User documentation that has been migrated:
->>>>>>> 48909392
 
 - Most of the contents of this README can be found in the
   [PSScriptAnalyzer overview](https://docs.microsoft.com/powershell/utility-modules/psscriptanalyzer/overview)
