# PSScriptAnalyzer

<img src="logo.png" width="180">

[![Build Status](https://dev.azure.com/powershell/psscriptanalyzer/_apis/build/status/psscriptanalyzer-ci?branchName=master)](https://dev.azure.com/powershell/psscriptanalyzer/_build/latest?definitionId=80&branchName=master)
[![Build status](https://ci.appveyor.com/api/projects/status/h5mot3vqtvxw5d7l/branch/master?svg=true)](https://ci.appveyor.com/project/PowerShell/psscriptanalyzer/branch/master)
[![Join the chat at https://gitter.im/PowerShell/PSScriptAnalyzer](https://badges.gitter.im/PowerShell/PSScriptAnalyzer.svg)](https://gitter.im/PowerShell/PSScriptAnalyzer?utm_source=badge&utm_medium=badge&utm_campaign=pr-badge&utm_content=badge)

## Table of Contents

<!-- toc -->

- [Introduction](#introduction)
- [Documentation Notice](#documentation-notice)
- [Usage](#usage)
- [Installation](#installation)
  - [From PowerShell Gallery](#from-powershell-gallery)
    - [Supported PowerShell Versions and Platforms](#supported-powerShell-versions-and-platforms)
  - [From Source](#from-source)
    - [Requirements](#requirements)
    - [Steps](#steps)
    - [Tests](#tests)
- [Suppressing Rules](#suppressing-rules)
- [Settings Support in ScriptAnalyzer](#settings-support-in-scriptanalyzer)
  - [Built-in Presets](#built-in-presets)
  - [Explicit](#explicit)
  - [Implicit](#implicit)
- [Custom rules](#custom-rules)
  - [Using custom rules in Visual Studio Code](#using-custom-rules-in-visual-studio-code)
- [ScriptAnalyzer as a .NET library](#scriptanalyzer-as-a-net-library)
- [Violation Correction](#violation-correction)
- [Contributions are welcome](#contributions-are-welcome)
- [Creating a Release](#creating-a-release)
- [Code of Conduct](#code-of-conduct)

<!-- tocstop -->

<<<<<<< HEAD
Introduction
============
PSScriptAnalyzer is a static code checker for PowerShell modules and scripts. PSScriptAnalyzer checks the quality of PowerShell code by running a [set of rules](Rules).
The rules are based on PowerShell best practices identified by PowerShell Team and the community. It generates DiagnosticResults (errors and warnings) to inform users about potential
code defects and suggests possible solutions for improvements.
=======
## Introduction
>>>>>>> 525a9c68

PSScriptAnalyzer is a static code checker for PowerShell modules and scripts. PSScriptAnalyzer
checks the quality of PowerShell code by running a [set of rules](docs/Rules). The rules are based
on PowerShell best practices identified by PowerShell Team and the community. It generates
DiagnosticResults (errors and warnings) to inform users about potential code defects and suggests
possible solutions for improvements.

PSScriptAnalyzer is shipped with a collection of built-in rules that checks various aspects of
PowerShell code such as presence of uninitialized variables, usage of PSCredential Type, usage of
Invoke-Expression etc. Additional functionalities such as exclude/include specific rules are also
supported.

[Back to ToC](#table-of-contents)

## DOCUMENTATION NOTICE

We are in the process of moving user documentation out of the source code repository and into the
documentation repository so that it can be published on docs.microsoft.com

After a month, any documentation that has been copied to the docs repository will be removed from
the source code repository.

The goal of this migration is to have the user documentation on docs.microsoft.com. The source code
repository should only contain documentation for the code base, such as how to build the code or how
to contribute to the code.

Some content has already been migrated:

- Most of the contents of this README can be found in the
  [PSScriptAnalyzer overview](https://docs.microsoft.com/powershell/utility-modules/psscriptanalyzer/overview)
- For cmdlet reference, see
  [PSScriptAnalyzer](https://docs.microsoft.com/powershell/module/psscriptanalyzer)
- For rules, see
  [Rules overview](https://docs.microsoft.com/powershell/utility-modules/psscriptanalyzer/rules/readme)

There is one exception - the documentation for the rules and cmdlets will remain in the [docs](docs)
folder to facilitate build testing and to be archived as part of each release. Only the
documentation for the latest release is published on on docs.microsoft.com.

## Usage

```powershell
Get-ScriptAnalyzerRule [-CustomRulePath <String[]>] [-RecurseCustomRulePath] [-Name <String[]>] [-Severity <String[]>] [<CommonParameters>]

Invoke-ScriptAnalyzer [-Path] <String> [-CustomRulePath <String[]>] [-RecurseCustomRulePath]
 [-IncludeDefaultRules] [-ExcludeRule <String[]>] [-IncludeRule <String[]>] [-Severity <String[]>] [-Recurse]
 [-SuppressedOnly] [-Fix] [-EnableExit] [-Settings <Object>] [-SaveDscDependency] [-ReportSummary] [-WhatIf]
 [-Confirm] [<CommonParameters>]

Invoke-ScriptAnalyzer [-Path] <String> [-CustomRulePath <String[]>] [-RecurseCustomRulePath]
 [-IncludeDefaultRules] [-ExcludeRule <String[]>] [-IncludeRule <String[]>] [-Severity <String[]>] [-Recurse]
 [-IncludeSuppressed] [-Fix] [-EnableExit] [-Settings <Object>] [-SaveDscDependency] [-ReportSummary] [-WhatIf]
 [-Confirm] [<CommonParameters>]

Invoke-ScriptAnalyzer [-ScriptDefinition] <String> [-CustomRulePath <String[]>] [-RecurseCustomRulePath]
 [-IncludeDefaultRules] [-ExcludeRule <String[]>] [-IncludeRule <String[]>] [-Severity <String[]>]
 [-IncludeSuppressed] [-EnableExit] [-Settings <Object>] [-SaveDscDependency] [-ReportSummary] [-WhatIf]
 [-Confirm] [<CommonParameters>]

Invoke-ScriptAnalyzer [-ScriptDefinition] <String> [-CustomRulePath <String[]>] [-RecurseCustomRulePath]
 [-IncludeDefaultRules] [-ExcludeRule <String[]>] [-IncludeRule <String[]>] [-Severity <String[]>]
 [-SuppressedOnly] [-EnableExit] [-Settings <Object>] [-SaveDscDependency] [-ReportSummary] [-WhatIf]
 [-Confirm] [<CommonParameters>]

Invoke-Formatter [-ScriptDefinition] <String> [[-Settings] <Object>] [[-Range] <Int32[]>] [<CommonParameters>]
```

[Back to ToC](#table-of-contents)

## Installation

### From PowerShell Gallery

```powershell
Install-Module -Name PSScriptAnalyzer
```

**Note**: For PowerShell version `5.1.14393.206` or newer, before installing PSScriptAnalyzer,
please install the latest NuGet provider by running the following in an elevated PowerShell session.

```powershell
Install-PackageProvider NuGet -MinimumVersion 2.8.5.201 -Force
Exit
```

#### Supported PowerShell Versions and Platforms

- Windows PowerShell 3.0 or greater
- PowerShell Core 7.0.3 or greater on Windows/Linux/macOS
- Docker (tested only using Docker Desktop on Windows 10 1809)
  - PowerShell 6 Windows Image tags from
    [mcr.microsoft.com/powershell](https://hub.docker.com/r/microsoft/powershell). Example (1
    warning gets produced by `Save-Module` but can be ignored):

    ```powershell
    docker run -it mcr.microsoft.com/powershell:nanoserver pwsh -command "Save-Module -Name PSScriptAnalyzer -Path .; Import-Module .\PSScriptAnalyzer; Invoke-ScriptAnalyzer -ScriptDefinition 'gci'"
    ```

  - PowerShell 5.1 (Windows): Only the
    [mcr.microsoft.com/windowsservercore](https://hub.docker.com/r/microsoft/windowsservercore/)
    images work but not the
    [microsoft/nanoserver](https://hub.docker.com/r/microsoft/windowsservercore/) images because
    they contain a Core version of it. Example:

    ```powershell
    docker run -it mcr.microsoft.com/windowsservercore powershell -command "Install-PackageProvider -Name NuGet -MinimumVersion 2.8.5.201 -Force; Install-Module PSScriptAnalyzer -Force; Invoke-ScriptAnalyzer -ScriptDefinition 'gci'"
    ```

  - Linux tags from  [mcr.microsoft.com/powershell](https://hub.docker.com/r/microsoft/powershell/).

    ```powershell
    docker run -it mcr.microsoft.com/powershell pwsh -c "Install-Module PSScriptAnalyzer -Force; Invoke-ScriptAnalyzer -ScriptDefinition 'gci'"
    ```

### From Source

#### Requirements

* [.NET Core 3.1.102 SDK](https://www.microsoft.com/net/download/dotnet-core/3.1#sdk-3.1.102) or
  newer patch release
* [Pester v5 PowerShell module, available on PowerShell Gallery](https://github.com/pester/Pester)
* [PlatyPS PowerShell module, available on PowerShell Gallery](https://github.com/PowerShell/platyPS/releases)
* Optionally but recommended for development: [Visual Studio 2017/2019](https://www.visualstudio.com/downloads/)

#### Steps

* Obtain the source
  - Download the latest source code from the
    [release page](https://github.com/PowerShell/PSScriptAnalyzer/releases) OR
  - Clone the repository (needs git)

    ```powershell
    git clone https://github.com/PowerShell/PSScriptAnalyzer
    ```

* Navigate to the source directory

  ```powershell
  cd path/to/PSScriptAnalyzer
  ```

* Building You can either build using the `Visual Studio` solution `PSScriptAnalyzer.sln` or build
  using `PowerShell` specifically for your platform as follows:
  * The default build is for the currently used version of PowerShell

    ```powershell
    .\build.ps1
    ```

  * Windows PowerShell version 5.0

    ```powershell
    .\build.ps1 -PSVersion 5
    ```

  * Windows PowerShell version 4.0

    ```powershell
    .\build.ps1 -PSVersion 4
    ```

  * Windows PowerShell version 3.0

    ```powershell
    .\build.ps1 -PSVersion 3
    ```

  * PowerShell 7

    ```powershell
    .\build.ps1 -PSVersion 7
    ```

* Rebuild documentation since it gets built automatically only the first time

  ```powershell
  .\build.ps1 -Documentation
  ```

* Build all versions (PowerShell v3, v4, v5, and v6) and documentation

  ```powershell
  .\build.ps1 -All
  ```

* Import the module

  ```powershell
  Import-Module .\out\PSScriptAnalyzer\PSScriptAnalyzer.psd1
  ```

To confirm installation: run `Get-ScriptAnalyzerRule` in the PowerShell console to obtain the
built-in rules.

* Adding/Removing resource strings

  For adding/removing resource strings in the `*.resx` files, it is recommended to use
  `Visual Studio` since it automatically updates the strongly typed `*.Designer.cs` files. The
  `Visual Studio 2017 Community Edition` is free to use but should you not have/want to use
  `Visual Studio` then you can either manually adapt the `*.Designer.cs` files or use the
  `New-StronglyTypedCsFileForResx.ps1` script although the latter is discouraged since it leads to a
  bad diff of the `*.Designer.cs` files.

#### Tests
Pester-based ScriptAnalyzer Tests are located in `path/to/PSScriptAnalyzer/Tests` folder.

* Ensure [Pester 4.3.1](https://www.powershellgallery.com/packages/Pester/4.3.1) or higher is installed
* In the root folder of your local repository, run:
```powershell
./build -Test
```

To retrieve the results of the run, you can use the tools which are part of the build module (`build.psm1`)

```powershell
Import-Module ./build.psm1
Get-TestResults
```

To retrieve only the errors, you can use the following:

```powershell
Import-Module ./build.psm1
Get-TestFailures
```

[Back to ToC](#table-of-contents)

## Parser Errors

In prior versions of ScriptAnalyer, errors found during parsing were reported as errors and
diagnostic records were not created. ScriptAnalyzer now emits parser errors as diagnostic records in
the output stream with other diagnostic records.

```powershell
PS> Invoke-ScriptAnalyzer -ScriptDefinition '"b" = "b"; function eliminate-file () { }'

RuleName            Severity   ScriptName Line Message
--------            --------   ---------- ---- -------
InvalidLeftHandSide ParseError            1    The assignment expression is not
                                               valid. The input to an
                                               assignment operator must be an
                                               object that is able to accept
                                               assignments, such as a variable
                                               or a property.
PSUseApprovedVerbs  Warning               1    The cmdlet 'eliminate-file' uses an
                                               unapproved verb.
```

The RuleName is set to the `ErrorId` of the parser error.

If ParseErrors would like to be suppressed, do not include it as a value in the `-Severity`
parameter.

```powershell
PS> Invoke-ScriptAnalyzer -ScriptDefinition '"b" = "b"; function eliminate-file () { }' -Severity Warning

RuleName           Severity ScriptName Line Message
--------           -------- ---------- ---- -------
PSUseApprovedVerbs Warning             1    The cmdlet 'eliminate-file' uses an
                                            unapproved verb.
```

## Suppressing Rules

You can suppress a rule by decorating a script/function or script/function parameter with .NET's
[SuppressMessageAttribute](https://docs.microsoft.com/dotnet/api/system.diagnostics.codeanalysis.suppressmessageattribute).
`SuppressMessageAttribute`'s constructor takes two parameters: a category and a check ID. Set the
`categoryID` parameter to the name of the rule you want to suppress and set the `checkID` parameter
to a null or empty string. You can optionally add a third named parameter with a justification for
suppressing the message:

```powershell
function SuppressMe()
{
    [Diagnostics.CodeAnalysis.SuppressMessageAttribute('PSProvideCommentHelp', '', Justification='Just an example')]
    param()

    Write-Verbose -Message "I'm making a difference!"

}
```

All rule violations within the scope of the script/function/parameter you decorate will be
suppressed.

To suppress a message on a specific parameter, set the `SuppressMessageAttribute`'s `CheckId`
parameter to the name of the parameter:

```powershell
function SuppressTwoVariables()
{
    [Diagnostics.CodeAnalysis.SuppressMessageAttribute('PSProvideDefaultParameterValue', 'b')]
    [Diagnostics.CodeAnalysis.SuppressMessageAttribute('PSProvideDefaultParameterValue', 'a')]
    param([string]$a, [int]$b)
    {
    }
}
```

Use the `SuppressMessageAttribute`'s `Scope` property to limit rule suppression to functions or
classes within the attribute's scope.

Use the value `Function` to suppress violations on all functions within the attribute's scope. Use
the value `Class` to suppress violations on all classes within the attribute's scope:

```powershell
[Diagnostics.CodeAnalysis.SuppressMessageAttribute('PSProvideCommentHelp', '', Scope='Function')]
param(
)

function InternalFunction
{
    param()

    Write-Verbose -Message "I am invincible!"
}
```

You can further restrict suppression based on a function/parameter/class/variable/object's name by
setting the `SuppressMessageAttribute's` `Target` property to a regular expression or a glob
pattern. Few examples are given below.

Suppress `PSAvoidUsingWriteHost` rule violation in `start-bar` and `start-baz` but not in
`start-foo` and `start-bam`:

```powershell
[System.Diagnostics.CodeAnalysis.SuppressMessageAttribute('PSAvoidUsingWriteHost', '', Scope='Function', Target='start-ba[rz]')]
param()
function start-foo {
    write-host "start-foo"
}

function start-bar {
    write-host "start-bar"
}

function start-baz {
    write-host "start-baz"
}

function start-bam {
    write-host "start-bam"
}
```

Suppress violations in all the functions:

```powershell
[Diagnostics.CodeAnalysis.SuppressMessageAttribute('PSAvoidUsingWriteHost', '', Scope='Function', Target='*')]
Param()
```

Suppress violation in `start-bar`, `start-baz` and `start-bam` but not in `start-foo`:

```powershell
[Diagnostics.CodeAnalysis.SuppressMessageAttribute('PSAvoidUsingWriteHost', '', Scope='Function', Target='start-b*')]
Param()
```

**Note**: Parser Errors cannot be suppressed via the `SuppressMessageAttribute`

[Back to ToC](#table-of-contents)

## Settings Support in ScriptAnalyzer

Settings that describe ScriptAnalyzer rules to include/exclude based on `Severity` can be created
and supplied to `Invoke-ScriptAnalyzer` using the `Setting` parameter. This enables a user to create
a custom configuration for a specific environment. We support the following modes for specifying the
settings file.

### Built-in Presets

ScriptAnalyzer ships a set of built-in presets that can be used to analyze scripts. For example, if
the user wants to run *PowerShell Gallery* rules on their module, then they use the following
command.

```powershell
PS> Invoke-ScriptAnalyzer -Path /path/to/module/ -Settings PSGallery -Recurse
```

Along with `PSGallery` there are a few other built-in presets, including, `DSC` and
`CodeFormatting`, that can be used. These presets can be tab completed for the `Settings` parameter.

### Explicit

The following example excludes two rules from the default set of rules and any rule that does not
output an Error or Warning diagnostic record.

```powershell
# PSScriptAnalyzerSettings.psd1
@{
    Severity=@('Error','Warning')
    ExcludeRules=@('PSAvoidUsingCmdletAliases',
                'PSAvoidUsingWriteHost')
}
```

Then invoke that settings file when using `Invoke-ScriptAnalyzer`:

```powershell
Invoke-ScriptAnalyzer -Path MyScript.ps1 -Settings PSScriptAnalyzerSettings.psd1
```

The next example selects a few rules to execute instead of all the default rules.

```powershell
# PSScriptAnalyzerSettings.psd1
@{
    IncludeRules=@('PSAvoidUsingPlainTextForPassword',
                'PSAvoidUsingConvertToSecureStringWithPlainText')
}
```

Then invoke that settings file:

```powershell
Invoke-ScriptAnalyzer -Path MyScript.ps1 -Settings PSScriptAnalyzerSettings.psd1
```

### Implicit

If you place a PSScriptAnayzer settings file named `PSScriptAnalyzerSettings.psd1` in your project
root, PSScriptAnalyzer will discover it if you pass the project root as the `Path` parameter.

```powershell
Invoke-ScriptAnalyzer -Path "C:\path\to\project" -Recurse
```

Note that providing settings explicitly takes higher precedence over this implicit mode. Sample
settings files are provided
[here](https://github.com/PowerShell/PSScriptAnalyzer/tree/master/Engine/Settings).

## Custom rules

It is possible to provide one or more paths to custom rules in the settings file. It is important
that these paths either point to a module's folder (implicitly uses the module manifest) or to the
module's script file (.psm1). The module should export the custom rules (as functions) for them to
be available to PS Script Analyzer.

In this example the property `CustomRulePath` points to two different modules. Both modules exports
the rules (the functions) with the verb `Measure` so that is used for the property `IncludeRules`.

```powershell
@{
    CustomRulePath      = @(
        '.\output\RequiredModules\DscResource.AnalyzerRules'
        '.\tests\QA\AnalyzerRules\SqlServerDsc.AnalyzerRules.psm1'
    )

    IncludeRules        = @(
        'Measure-*'
    )
}
```

It is also possible to used default rules by adding those to `IncludeRules`. When including default
rules is important that the property `IncludeDefaultRules` is set to `$true` otherwise the default
rules will not be triggered.

```powershell
@{
    CustomRulePath      = @(
        '.\output\RequiredModules\DscResource.AnalyzerRules'
        '.\tests\QA\AnalyzerRules\SqlServerDsc.AnalyzerRules.psm1'
    )

    IncludeDefaultRules = $true

    IncludeRules        = @(
        # Default rules
        'PSAvoidDefaultValueForMandatoryParameter'
        'PSAvoidDefaultValueSwitchParameter'

        # Custom rules
        'Measure-*'
    )
}
```

### Using custom rules in Visual Studio Code

It is also possible to use the custom rules that are provided in the settings file in Visual Studio
Code. This is done by adding a Visual Studio Code workspace settings file (`.vscode/settings.json`).

```json
{
    "powershell.scriptAnalysis.settingsPath": ".vscode\\analyzersettings.psd1",
    "powershell.scriptAnalysis.enable": true,
}
```

[Back to ToC](#table-of-contents)

## ScriptAnalyzer as a .NET library

ScriptAnalyzer engine and functionality can now be directly consumed as a library.

Here are the public interfaces:
``` c#
using Microsoft.Windows.PowerShell.ScriptAnalyzer;

public void Initialize(System.Management.Automation.Runspaces.Runspace runspace,
Microsoft.Windows.PowerShell.ScriptAnalyzer.IOutputWriter outputWriter,
[string[] customizedRulePath = null],
[string[] includeRuleNames = null],
[string[] excludeRuleNames = null],
[string[] severity = null],
[bool suppressedOnly = false],
[string profile = null])

public System.Collections.Generic.IEnumerable<DiagnosticRecord> AnalyzePath(string path,
    [bool searchRecursively = false])

public System.Collections.Generic.IEnumerable<IRule> GetRule(string[] moduleNames, string[] ruleNames)
```

[Back to ToC](#table-of-contents)

## Violation Correction

Some violations can be fixed by replacing the violation causing content with a suggested
alternative. You can use the `-Fix` switch to automatically apply the suggestions. Since
`Invoke-ScriptAnalyzer` implements `SupportsShouldProcess`, you can additionally use `-WhatIf` or
`-Confirm` to find out which corrections would be applied. It goes without saying that you should
use source control when applying those corrections since some some of them such as the one for
`AvoidUsingPlainTextForPassword` might require additional script modifications that cannot be made
automatically. Should your scripts be sensitive to encoding you should also check that because the
initial encoding can not be preserved in all cases.

The initial motivation behind having the `SuggestedCorrections` property on the `ErrorRecord` (which
is how the `-Fix` switch works under the hood) was to enable quick-fix like scenarios in editors
like VSCode, Sublime, etc. At present, we provide valid `SuggestedCorrection` only for the following
rules, while gradually adding this feature to more rules.

- AvoidAlias.cs
- AvoidUsingPlainTextForPassword.cs
- MisleadingBacktick.cs
- MissingModuleManifestField.cs
- UseToExportFieldsInManifest.cs

[Back to ToC](#table-of-contents)

## Contributions are welcome

There are many ways to contribute:

1. Open a new bug report, feature request or just ask a question by opening a new issue [here](
   https://github.com/PowerShell/PSScriptAnalyzer/issues/new/choose).
2. Participate in the discussions of
   [issues](https://github.com/PowerShell/PSScriptAnalyzer/issues),
   [pull requests](https://github.com/PowerShell/PSScriptAnalyzer/pulls) and verify/test fixes or
   new features.
3. Submit your own fixes or features as a pull request but please discuss it beforehand in an issue
   if the change is substantial.
4. Submit test cases.

[Back to ToC](#table-of-contents)

## Creating a Release

- Update changelog (`changelog.md`) with the new version number and change set. When updating the
  changelog please follow the same pattern as that of previous change sets (otherwise this may break
  the next step).
- Import the ReleaseMaker module and execute `New-Release` cmdlet to perform the following actions.
  - Update module manifest (engine/PSScriptAnalyzer.psd1) with the new version number and change set
  - Update the version number in `Engine/Engine.csproj` and `Rules/Rules.csproj`
  - Create a release build in `out/`

```powershell
    PS> Import-Module .\Utils\ReleaseMaker.psm1
    PS> New-Release
```

- Sign the binaries and PowerShell files in the release build and publish the module to
  [PowerShell Gallery](https://www.powershellgallery.com).
- Draft a new release on github and tag `master` with the new version number.

[Back to ToC](#table-of-contents)

## Code of Conduct

This project has adopted the
[Microsoft Open Source Code of Conduct](https://opensource.microsoft.com/codeofconduct/). For more
information see the [Code of Conduct FAQ](https://opensource.microsoft.com/codeofconduct/faq/) or
contact [opencode@microsoft.com](mailto:opencode@microsoft.com) with any additional questions or
comments.

[Back to ToC](#table-of-contents)<|MERGE_RESOLUTION|>--- conflicted
+++ resolved
@@ -35,15 +35,7 @@
 
 <!-- tocstop -->
 
-<<<<<<< HEAD
-Introduction
-============
-PSScriptAnalyzer is a static code checker for PowerShell modules and scripts. PSScriptAnalyzer checks the quality of PowerShell code by running a [set of rules](Rules).
-The rules are based on PowerShell best practices identified by PowerShell Team and the community. It generates DiagnosticResults (errors and warnings) to inform users about potential
-code defects and suggests possible solutions for improvements.
-=======
 ## Introduction
->>>>>>> 525a9c68
 
 PSScriptAnalyzer is a static code checker for PowerShell modules and scripts. PSScriptAnalyzer
 checks the quality of PowerShell code by running a [set of rules](docs/Rules). The rules are based
