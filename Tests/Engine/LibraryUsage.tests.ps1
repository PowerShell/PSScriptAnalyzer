--- conflicted
+++ resolved
@@ -1,4 +1,3 @@
-<<<<<<< HEAD
 # Copyright (c) Microsoft Corporation. All rights reserved.
 # Licensed under the MIT License.
 
@@ -90,7 +89,7 @@
 			}
 			else
 			{
-				$results = $scriptAnalyzer.AnalyzeScriptDefinition($ScriptDefinition);
+        $results = $scriptAnalyzer.AnalyzeScriptDefinition($ScriptDefinition, [ref] $null, [ref] $null)
 			}
 
 			$results
@@ -168,106 +167,6 @@
 			}
 		}
 "@ -ReferencedAssemblies "Microsoft.Windows.PowerShell.ScriptAnalyzer" -ErrorAction SilentlyContinue
-=======
-$testRootDirectory = Split-Path -Parent $PSScriptRoot
-Import-Module (Join-Path $testRootDirectory 'PSScriptAnalyzerTestHelper.psm1')
-
-# test is meant to verify functionality if csharp apis are used. Hence not if psedition is CoreCLR
-if ($IsCoreCLR)
-{
-	return
-}
-
-
-# Overwrite Invoke-ScriptAnalyzer with a version that
-# wraps the usage of ScriptAnalyzer as a .NET library
-function Invoke-ScriptAnalyzer {
-	param (
-        [CmdletBinding(DefaultParameterSetName="File", SupportsShouldProcess = $true)]
-
-		[parameter(Mandatory = $true, Position = 0, ParameterSetName="File")]
-		[Alias("PSPath")]
-		[string] $Path,
-
-		[parameter(Mandatory = $true, ParameterSetName="ScriptDefinition")]
-		[string] $ScriptDefinition,
-
-        [Parameter(Mandatory = $false)]
-		[Alias("CustomizedRulePath")]
-		[string[]] $CustomRulePath = $null,
-
-		[Parameter(Mandatory = $false)]
-		[switch] $RecurseCustomRulePath,
-
-        [Parameter(Mandatory=$false)]
-        [string[]] $ExcludeRule = $null,
-
-        [Parameter(Mandatory = $false)]
-        [string[]] $IncludeRule = $null,
-
-        [ValidateSet("Warning", "Error", "Information", "ParseError", IgnoreCase = $true)]
-        [Parameter(Mandatory = $false)]
-        [string[]] $Severity = $null,
-
-        [Parameter(Mandatory = $false)]
-		[switch] $Recurse,
-
-        [Parameter(Mandatory = $false)]
-		[switch] $IncludeDefaultRules,
-
-        [Parameter(Mandatory = $false)]
-        [switch] $SuppressedOnly,
-
-        [Parameter(Mandatory = $false)]
-        [switch] $Fix,
-
-        [Parameter(Mandatory = $false)]
-        [switch] $EnableExit,
-
-        [Parameter(Mandatory = $false)]
-        [switch] $ReportSummary
-    )
-
-    if ($null -eq $CustomRulePath)
-    {
-        $IncludeDefaultRules = $true
-    }
-	# There is an inconsistency between this implementation and c# implementation of the cmdlet.
-	# The CustomRulePath parameter here is of "string[]" type whereas in the c# implementation it is of "string" type.
-	# If we set the CustomRulePath parameter here to  "string[]", then the library usage test fails when run as an administrator.
-	# We want to note that the library usage test doesn't fail when run as a non-admin user.
-	# The following is the error statement when the test runs as an administrator.
-	# Assert failed on "Initialize" with "7" argument(s): "Test failed due to terminating error: The module was expected to contain an assembly manifest. (Exception from HRESULT: 0x80131018)"
-
-	$scriptAnalyzer = New-Object "Microsoft.Windows.PowerShell.ScriptAnalyzer.ScriptAnalyzer";
-	$scriptAnalyzer.Initialize(
-		$runspace,
-		$testOutputWriter,
-		$CustomRulePath,
-		$IncludeRule,
-		$ExcludeRule,
-		$Severity,
-        $IncludeDefaultRules.IsPresent,
-		$SuppressedOnly.IsPresent
-	);
-
-    if ($PSCmdlet.ParameterSetName -eq "File")
-    {
-        $supportsShouldProcessFunc = [Func[string, string, bool]] { return $PSCmdlet.Shouldprocess }
-        if ($Fix.IsPresent)
-        {
-            $results = $scriptAnalyzer.AnalyzeAndFixPath($Path, $supportsShouldProcessFunc, $Recurse.IsPresent);
-        }
-        else
-        {
-            $results = $scriptAnalyzer.AnalyzePath($Path, $supportsShouldProcessFunc, $Recurse.IsPresent);
-        }
-    }
-    else
-    {
-        $results = $scriptAnalyzer.AnalyzeScriptDefinition($ScriptDefinition, [ref] $null, [ref] $null)
-	}
->>>>>>> 0bdcc328
 
 		if ($testOutputWriter -eq $null)
 		{
