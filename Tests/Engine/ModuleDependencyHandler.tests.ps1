$directory = Split-Path -Parent $MyInvocation.MyCommand.Path

Describe "Resolve DSC Resource Dependency" {
    BeforeAll {
        $skipTest = $false # Test that require DSC to be installed
        if ($testingLibararyUsage -or ($PSversionTable.PSVersion -lt [Version]'5.0.0'))
        {
            $skipTest = $true
            return
        }
<<<<<<< HEAD
        if ($IsLinux -or $IsMacOS)
        {
            $dscIsInstalled = Test-Path /etc/opt/omi/conf/dsc/configuration
            if (-not $dscIsInstalled)
            {
                $skipTest = $true
            }
        }

        $SavedPSModulePath = $env:PSModulePath
=======
        $savedPSModulePath = $env:PSModulePath
>>>>>>> 6c946c04
        $violationFileName = 'MissingDSCResource.ps1'
        $violationFilePath = Join-Path $directory $violationFileName
        $testRootDirectory = Split-Path -Parent $directory
        Import-Module (Join-Path $testRootDirectory 'PSScriptAnalyzerTestHelper.psm1')

        Function Test-EnvironmentVariables($oldEnv)
        {
            $newEnv = Get-Item Env:\* | Sort-Object -Property Key
            $newEnv.Count | Should -Be $oldEnv.Count
            foreach ($index in 1..$newEnv.Count)
            {
                $newEnv[$index].Key | Should -Be $oldEnv[$index].Key
                $newEnv[$index].Value | Should -Be $oldEnv[$index].Value
            }
        }
    }
    AfterAll {
        if ( $skipTest ) { return }
        $env:PSModulePath = $savedPSModulePath
    }

    Context "Module handler class" {
        BeforeAll {
            if ($PSversionTable.PSVersion -lt [Version]'5.0.0') { return }
            $moduleHandlerType = [Microsoft.Windows.PowerShell.ScriptAnalyzer.Generic.ModuleDependencyHandler]
            $oldEnvVars = Get-Item Env:\* | Sort-Object -Property Key
            $savedPSModulePath = $env:PSModulePath
        }
        AfterAll {
            if ( $skipTest ) { return }
            $env:PSModulePath = $savedPSModulePath
        }
        It "Sets defaults correctly" -Skip:($PSversionTable.PSVersion -lt [Version]'5.0.0') {
            $rsp = [runspacefactory]::CreateRunspace()
            $rsp.Open()
            $depHandler = $moduleHandlerType::new($rsp)

            $expectedPath = [System.IO.Path]::GetTempPath()
            $depHandler.TempPath | Should -Be $expectedPath

            $expectedLocalAppDataPath = $env:LOCALAPPDATA
            if ($IsLinux -or $IsMacOS) {
                $expectedLocalAppDataPath = $env:HOME
            }
            $depHandler.LocalAppDataPath | Should -Be $expectedLocalAppDataPath

            $expectedModuleRepository = "PSGallery"
            $depHandler.ModuleRepository | Should -Be $expectedModuleRepository

            $expectedPssaAppDataPath = Join-Path $depHandler.LocalAppDataPath "PSScriptAnalyzer"
            $depHandler.PSSAAppDataPath | Should -Be $expectedPssaAppDataPath

            $expectedPSModulePath = $savedPSModulePath + [System.IO.Path]::PathSeparator + $depHandler.TempModulePath
            $env:PSModulePath | Should -Be $expectedPSModulePath

            $depHandler.Dispose()
            $rsp.Dispose()
        }

        It "Keeps the environment variables unchanged" -Skip:($PSversionTable.PSVersion -lt [Version]'5.0.0') {
            Test-EnvironmentVariables($oldEnvVars)
        }

        It "Throws if runspace is null" -Skip:($PSversionTable.PSVersion -lt [Version]'5.0.0') {
            {$moduleHandlerType::new($null)} | Should -Throw
        }

        It "Throws if runspace is not opened" -Skip:($PSversionTable.PSVersion -lt [Version]'5.0.0') {
            $rsp = [runspacefactory]::CreateRunspace()
            {$moduleHandlerType::new($rsp)} | Should -Throw
            $rsp.Dispose()
        }

        It "Extracts 1 module name" -skip:$skipTest {
            $sb = @"
{Configuration SomeConfiguration
{
    Import-DscResource -ModuleName SomeDscModule1
}}
"@
            $tokens = $null
            $parseError = $null
            $ast = [System.Management.Automation.Language.Parser]::ParseInput($sb, [ref]$tokens, [ref]$parseError)
            $resultModuleNames = $moduleHandlerType::GetModuleNameFromErrorExtent($parseError[0], $ast, [ref]$null).ToArray()
            $resultModuleNames[0] | Should -Be 'SomeDscModule1'
        }

        It "Extracts 1 module name with version" -skip:$skipTest {
            $sb = @"
{Configuration SomeConfiguration
{
    Import-DscResource -ModuleName SomeDscModule1 -ModuleVersion 1.2.3.4
}}
"@
            $tokens = $null
            $parseError = $null
            $ast = [System.Management.Automation.Language.Parser]::ParseInput($sb, [ref]$tokens, [ref]$parseError)
            $moduleVersion = $null
            $resultModuleNames = $moduleHandlerType::GetModuleNameFromErrorExtent($parseError[0], $ast, [ref]$moduleVersion).ToArray()
            $resultModuleNames[0] | Should -Be 'SomeDscModule1'
            $moduleVersion | Should -Be ([version]'1.2.3.4')
        }

        It "Extracts 1 module name with version using HashTable syntax" -skip:$skipTest {
            $sb = @"
{Configuration SomeConfiguration
{
    Import-DscResource -ModuleName (@{ModuleName="SomeDscModule1";ModuleVersion="1.2.3.4"})
}}
"@
            $tokens = $null
            $parseError = $null
            $ast = [System.Management.Automation.Language.Parser]::ParseInput($sb, [ref]$tokens, [ref]$parseError)
            $moduleVersion = $null
            $resultModuleNames = $moduleHandlerType::GetModuleNameFromErrorExtent($parseError[0], $ast, [ref]$moduleVersion).ToArray()
            $resultModuleNames[0] | Should -Be 'SomeDscModule1'
            $moduleVersion | Should -Be ([version]'1.2.3.4')
        }

        It "Extracts more than 1 module names" -skip:$skipTest {
            $sb = @"
{Configuration SomeConfiguration
{
    Import-DscResource -ModuleName SomeDscModule1,SomeDscModule2,SomeDscModule3
}}
"@
            $tokens = $null
            $parseError = $null
            $ast = [System.Management.Automation.Language.Parser]::ParseInput($sb, [ref]$tokens, [ref]$parseError)
            $resultModuleNames = $moduleHandlerType::GetModuleNameFromErrorExtent($parseError[0], $ast, [ref]$null).ToArray()
            $resultModuleNames[0] | Should -Be 'SomeDscModule1'
            $resultModuleNames[1] | Should -Be 'SomeDscModule2'
            $resultModuleNames[2] | Should -Be 'SomeDscModule3'
        }


        It "Extracts module names when ModuleName parameter is not the first named parameter" -skip:$skipTest {
            $sb = @"
{Configuration SomeConfiguration
{
    Import-DscResource -Name SomeName -ModuleName SomeDscModule1
}}
"@
            $tokens = $null
            $parseError = $null
            $ast = [System.Management.Automation.Language.Parser]::ParseInput($sb, [ref]$tokens, [ref]$parseError)
            $resultModuleNames = $moduleHandlerType::GetModuleNameFromErrorExtent($parseError[0], $ast, [ref]$null).ToArray()
            $resultModuleNames[0] | Should -Be 'SomeDscModule1'
        }
    }

    Context "Invoke-ScriptAnalyzer without switch" {
        It "Has parse errors" -skip:$skipTest {
            $dr = Invoke-ScriptAnalyzer -Path $violationFilePath -ErrorVariable analyzerErrors -ErrorAction SilentlyContinue
            $analyzerErrors.Count | Should -Be 0

            $dr |
                Where-Object { $_.Severity -eq "ParseError" } |
                Get-Count | Should -Be 1
        }
    }

    Context "Invoke-ScriptAnalyzer without switch but with module in temp path" {
        BeforeAll {
            if ( $skipTest ) { return }
            $oldEnvVars = Get-Item Env:\* | Sort-Object -Property Key
            $moduleName = "MyDscResource"
            $modulePath = "$(Split-Path $directory)\Rules\DSCResourceModule\DSCResources\$moduleName"

            # Save the current environment variables
            $oldLocalAppDataPath = $env:LOCALAPPDATA
            $oldTempPath = $env:TEMP
            $savedPSModulePath = $env:PSModulePath

            # set the environment variables
            $tempPath = Join-Path $oldTempPath ([guid]::NewGUID()).ToString()
            $newLocalAppDataPath = Join-Path $tempPath "LocalAppData"
            $newTempPath = Join-Path $tempPath "Temp"
            $env:LOCALAPPDATA = $newLocalAppDataPath
            $env:TEMP = $newTempPath

            # create the temporary directories
            New-Item -Type Directory -Path $newLocalAppDataPath -force
            New-Item -Type Directory -Path $newTempPath -force

            # create and dispose module dependency handler object
            # to setup the temporary module
            $rsp = [runspacefactory]::CreateRunspace()
            $rsp.Open()
            $depHandler = [Microsoft.Windows.PowerShell.ScriptAnalyzer.Generic.ModuleDependencyHandler]::new($rsp)
            $pssaAppDataPath = $depHandler.PSSAAppDataPath
            $tempModulePath = $depHandler.TempModulePath
            $rsp.Dispose()
            $depHandler.Dispose()

            # copy myresource module to the temporary location
            # we could let the module dependency handler download it from psgallery
            Copy-Item -Recurse -Path $modulePath -Destination $tempModulePath
        }

        AfterAll {
            if ( $skipTest ) { return }
            $env:PSModulePath = $savedPSModulePath
        }

        It "has a single parse error" -skip:$skipTest {
            # invoke script analyzer
            $dr = Invoke-ScriptAnalyzer -Path $violationFilePath -ErrorVariable analyzerErrors -ErrorAction SilentlyContinue
            $analyzerErrors.Count | Should -Be 0
            $dr |
                Where-Object { $_.Severity -eq "ParseError" } |
                Get-Count | Should -Be 1
        }

        It "Keeps PSModulePath unchanged before and after invocation" -skip:$skipTest {
            $dr = Invoke-ScriptAnalyzer -Path $violationFilePath -ErrorVariable parseErrors -ErrorAction SilentlyContinue
            $env:PSModulePath | Should -Be $savedPSModulePath
        }

        if (!$skipTest)
        {
            $env:LOCALAPPDATA = $oldLocalAppDataPath
            $env:TEMP = $oldTempPath
            Remove-Item -Recurse -Path $tempModulePath -Force
            Remove-Item -Recurse -Path $tempPath -Force
        }

        It "Keeps the environment variables unchanged" -skip:$skipTest {
            Test-EnvironmentVariables($oldEnvVars)
        }
    }
}<|MERGE_RESOLUTION|>--- conflicted
+++ resolved
@@ -8,7 +8,6 @@
             $skipTest = $true
             return
         }
-<<<<<<< HEAD
         if ($IsLinux -or $IsMacOS)
         {
             $dscIsInstalled = Test-Path /etc/opt/omi/conf/dsc/configuration
@@ -18,10 +17,7 @@
             }
         }
 
-        $SavedPSModulePath = $env:PSModulePath
-=======
         $savedPSModulePath = $env:PSModulePath
->>>>>>> 6c946c04
         $violationFileName = 'MissingDSCResource.ps1'
         $violationFilePath = Join-Path $directory $violationFileName
         $testRootDirectory = Split-Path -Parent $directory
