--- conflicted
+++ resolved
@@ -28,24 +28,16 @@
         [System.Management.Automation.Language.ScriptBlockAst]
         $testAst
     )
-<<<<<<< HEAD
-=======
 
     # The implementation is mocked out for testing purposes only and many properties are deliberately set to null to test if PSSA can cope with it
->>>>>>> c366328d
     $l=(new-object System.Collections.ObjectModel.Collection["Microsoft.Windows.PowerShell.ScriptAnalyzer.Generic.CorrectionExtent"])
     $c = (new-object Microsoft.Windows.PowerShell.ScriptAnalyzer.Generic.CorrectionExtent 1,2,3,4,'text','filePath','description')
     $l.Add($c)
     $extent = $null
     $dr = New-Object `
             -Typename "Microsoft.Windows.PowerShell.ScriptAnalyzer.Generic.DiagnosticRecord" `
-<<<<<<< HEAD
-            -ArgumentList "This is help",$ast.Extent,$PSCmdlet.MyInvocation.InvocationName,Warning,$null,$null,$l
+            -ArgumentList "This is help",$extent,$PSCmdlet.MyInvocation.InvocationName,Warning,$null,$null,$l
     $dr.RuleSuppressionID = "MyRuleSuppressionID"
     return $dr
-=======
-            -ArgumentList "This is help",$extent,$PSCmdlet.MyInvocation.InvocationName,Warning,$null,$null,$l
-        return $dr
->>>>>>> c366328d
 }
 Export-ModuleMember -Function Measure*