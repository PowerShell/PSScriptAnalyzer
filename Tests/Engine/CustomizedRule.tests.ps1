--- conflicted
+++ resolved
@@ -94,11 +94,8 @@
 		}
 
 		It "will show the custom rules when given a glob" {
-<<<<<<< HEAD
-=======
 			# needs fixing for Linux
 			$expectedNumRules = 4
->>>>>>> 5e207aab
 			$customizedRulePath = Get-ScriptAnalyzerRule  -CustomizedRulePath $directory\samplerule\samplerule* | Where-Object {$_.RuleName -match $measure}
 			$customizedRulePath.Count | Should -Be 4
 		}
@@ -109,11 +106,8 @@
 		}
 
 		It "will show the custom rules when given glob with recurse switch" {
-<<<<<<< HEAD
-=======
 			# needs fixing for Linux
 			$expectedNumRules = 5
->>>>>>> 5e207aab
 			$customizedRulePath = Get-ScriptAnalyzerRule  -RecurseCustomRulePath -CustomizedRulePath $directory\samplerule\samplerule* | Where-Object {$_.RuleName -eq $measure}
 			$customizedRulePath.Count | Should -Be 5
 		}
