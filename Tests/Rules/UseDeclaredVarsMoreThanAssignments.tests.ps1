﻿$directory = Split-Path -Parent $MyInvocation.MyCommand.Path
$testRootDirectory = Split-Path -Parent $directory

Import-Module PSScriptAnalyzer
Import-Module (Join-Path $testRootDirectory 'PSScriptAnalyzerTestHelper.psm1')

$violationMessage = "The variable 'declaredVar2' is assigned but never used."
$violationName = "PSUseDeclaredVarsMoreThanAssignments"
$violations = Invoke-ScriptAnalyzer $directory\UseDeclaredVarsMoreThanAssignments.ps1 | Where-Object {$_.RuleName -eq $violationName}
$noViolations = Invoke-ScriptAnalyzer $directory\UseDeclaredVarsMoreThanAssignmentsNoViolations.ps1 | Where-Object {$_.RuleName -eq $violationName}

Describe "UseDeclaredVarsMoreThanAssignments" {
    Context "When there are violations" {
        It "has 2 use declared vars more than assignments violations" {
            $violations.Count | Should -Be 2
        }

        It "has the correct description message" {
            $violations[1].Message | Should -Match $violationMessage
        }

        It "flags the variable in the correct scope" {
            $target = @'
function MyFunc1() {
    $a = 1
    $b = 1
    $a + $b
}

function MyFunc2() {
    $a = 1
    $b = 1
    $a + $a
}
'@
            Invoke-ScriptAnalyzer -ScriptDefinition $target -IncludeRule $violationName | `
            Get-Count | `
            Should -Be 1
        }

        It "flags strongly typed variables" {
            Invoke-ScriptAnalyzer -ScriptDefinition '[string]$s=''mystring''' -IncludeRule $violationName  | `
            Get-Count | `
            Should -Be 1
        }

        It "does not flag `$InformationPreference variable" {
            Invoke-ScriptAnalyzer -ScriptDefinition '$InformationPreference=Stop' -IncludeRule $violationName  | `
            Get-Count | `
            Should -Be 0
        }

        It "does not flag `$PSModuleAutoLoadingPreference variable" {
            Invoke-ScriptAnalyzer -ScriptDefinition '$PSModuleAutoLoadingPreference=None' -IncludeRule $violationName | `
            Get-Count | `
            Should -Be 0
        }

        It "flags a variable that is defined twice but never used" {
            Invoke-ScriptAnalyzer -ScriptDefinition '$myvar=1;$myvar=2' -IncludeRule $violationName | `
            Get-Count | `
            Should -Be 1
        }

        It "does not flag a variable that is defined twice but gets assigned to another variable and flags the other variable instead" {
            $results = Invoke-ScriptAnalyzer -ScriptDefinition '$myvar=1;$myvar=2;$mySecondvar=$myvar' -IncludeRule $violationName
            $results | Get-Count | Should -Be 1
            $results[0].Extent | Should -Be '$mySecondvar'
        }
    }

    Context "When there are no violations" {
        It "returns no violations" {
            $noViolations.Count | Should -Be 0
        }
<<<<<<< HEAD

        It "Using a variable via 'Get-Variable' does not trigger a warning" {
            $noViolations = Invoke-ScriptAnalyzer -ScriptDefinition '$a=4; get-variable a'
            $noViolations.Count | Should -Be 0
=======
        
        It "Does not flag += operator" {
            $results = Invoke-ScriptAnalyzer -ScriptDefinition '$array=@(); $list | ForEach-Object { $array += $c }' | Where-Object { $_.RuleName -eq $violationName }
            $results.Count | Should -Be 0
        }

        It "Does not flag += operator when using unassigned variable" {
            $results = Invoke-ScriptAnalyzer -ScriptDefinition '$list | ForEach-Object { $array += $c }' | Where-Object { $_.RuleName -eq $violationName }
            $results.Count | Should -Be 0
>>>>>>> 6a8e8289
        }
    }
}<|MERGE_RESOLUTION|>--- conflicted
+++ resolved
@@ -73,12 +73,6 @@
         It "returns no violations" {
             $noViolations.Count | Should -Be 0
         }
-<<<<<<< HEAD
-
-        It "Using a variable via 'Get-Variable' does not trigger a warning" {
-            $noViolations = Invoke-ScriptAnalyzer -ScriptDefinition '$a=4; get-variable a'
-            $noViolations.Count | Should -Be 0
-=======
         
         It "Does not flag += operator" {
             $results = Invoke-ScriptAnalyzer -ScriptDefinition '$array=@(); $list | ForEach-Object { $array += $c }' | Where-Object { $_.RuleName -eq $violationName }
@@ -88,7 +82,11 @@
         It "Does not flag += operator when using unassigned variable" {
             $results = Invoke-ScriptAnalyzer -ScriptDefinition '$list | ForEach-Object { $array += $c }' | Where-Object { $_.RuleName -eq $violationName }
             $results.Count | Should -Be 0
->>>>>>> 6a8e8289
+        }
+
+        It "Using a variable via 'Get-Variable' does not trigger a warning" {
+            $noViolations = Invoke-ScriptAnalyzer -ScriptDefinition '$a=4; get-variable a'
+            $noViolations.Count | Should -Be 0
         }
     }
 }