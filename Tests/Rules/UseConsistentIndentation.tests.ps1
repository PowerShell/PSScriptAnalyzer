<<<<<<< HEAD
$testRootDirectory = Split-Path -Parent $PSScriptRoot
Import-Module (Join-Path $testRootDirectory "PSScriptAnalyzerTestHelper.psm1")
=======
﻿# Copyright (c) Microsoft Corporation. All rights reserved.
# Licensed under the MIT License.
>>>>>>> 73548921

BeforeAll {
    $testRootDirectory = Split-Path -Parent $PSScriptRoot
    Import-Module (Join-Path $testRootDirectory "PSScriptAnalyzerTestHelper.psm1")
}

Describe "UseConsistentIndentation" {
    BeforeAll {
        function Invoke-FormatterAssertion {
            param(
                [string] $ScriptDefinition,
                [string] $ExcpectedScriptDefinition,
                [int] $NumberOfExpectedWarnings,
                [hashtable] $Settings
            )

            # Unit test just using this rule only
            $violations = Invoke-ScriptAnalyzer -ScriptDefinition $scriptDefinition -Settings $settings
            $violations.Count | Should -Be $NumberOfExpectedWarnings -Because $ScriptDefinition
            Invoke-Formatter -ScriptDefinition $scriptDefinition -Settings $settings | Should -Be $expected -Because $ScriptDefinition
            # Integration test with all default formatting rules
            Invoke-Formatter -ScriptDefinition $scriptDefinition | Should -Be $expected -Because $ScriptDefinition
        }
    }
    BeforeEach {
        $indentationUnit = ' '
        $indentationSize = 4
        $ruleConfiguration = @{
            Enable          = $true
            IndentationSize = 4
            PipelineIndentation = 'IncreaseIndentationForFirstPipeline'
            Kind            = 'space'
        }

        $settings = @{
            IncludeRules = @("PSUseConsistentIndentation")
            Rules        = @{
                PSUseConsistentIndentation = $ruleConfiguration
            }
        }
    }

    Context "When top level indentation is not consistent" {
        It "Should detect a violation" {
            $def = @'
 function foo ($param1)
{

}
'@
            $violations = Invoke-ScriptAnalyzer -ScriptDefinition $def -Settings $settings
            $violations.Count | Should -Be 1
        }
    }

    Context "When nested indenation is not consistent" {
        It "Should find a violation" {
            $def = @'
function foo ($param1)
{
"abc"
}
'@
            $violations = Invoke-ScriptAnalyzer -ScriptDefinition $def -Settings $settings
            $violations.Count | Should -Be 1
        }
    }

    Context "When a multi-line hashtable is provided" {
        It "Should find violations" {
            $def = @'
$hashtable = @{
a = 1
b = 2
    c = 3
}
'@
            $violations = Invoke-ScriptAnalyzer -ScriptDefinition $def -Settings $settings
            $violations.Count | Should -Be 2
        }
    }

    Context "When a multi-line array is provided" {
        It "Should find violations" {
            $def = @'
$array = @(
1,
    2,
3)
'@
            $violations = Invoke-ScriptAnalyzer -ScriptDefinition $def -Settings $settings
            $violations.Count | Should -Be 2
        }
    }

    Context "When a param block is provided" {
        It "Should find violations" {
            $def = @'
param(
            [string] $param1,

[string]
    $param2,

        [string]
$param3
)
'@
            $violations = Invoke-ScriptAnalyzer -ScriptDefinition $def -Settings $settings
            $violations.Count | Should -Be 4
        }
    }

    Context "When a sub-expression is provided" {
        It "Should not find a violations" {
            $def = @'
function foo {
    $x = $("abc")
    $x
}
'@
            $violations = Invoke-ScriptAnalyzer -ScriptDefinition $def -Settings $settings
            $violations.Count | Should -Be 0
        }
    }

    Context "When a multi-line command is given" {

        It "When a comment is in the middle of a multi-line statement with preceding and succeeding line continuations" {
            $scriptDefinition = @'
foo `
# comment
-bar `
-baz
'@
            $expected = @'
foo `
    # comment
    -bar `
    -baz
'@
            Invoke-FormatterAssertion $scriptDefinition $expected 3 $settings
        }

        It "When a comment is in the middle of a multi-line statement with preceding pipeline and succeeding line continuation " {
            $scriptDefinition = @'
foo |
# comment
bar `
-baz
'@
            $expected = @'
foo |
    # comment
    bar `
        -baz
'@
            Invoke-FormatterAssertion $scriptDefinition $expected 3 $settings
        }

        It "When a comment is after a pipeline and before the newline " {
            $scriptDefinition = @'
foo | # comment
bar
'@
            $expected = @'
foo | # comment
    bar
'@
            Invoke-FormatterAssertion $scriptDefinition $expected 1 $settings
        }

        It "Should find a violation if a pipleline element is not indented correctly" {
            $def = @'
get-process |
where-object {$_.Name -match 'powershell'}
'@
            $violations = Invoke-ScriptAnalyzer -ScriptDefinition $def -Settings $settings
            $violations.Count | Should -Be 1
        }

        It "Should not find a violation if a pipleline element is indented correctly" {
            $def = @'
get-process |
    where-object {
        $_.Name -match 'powershell'
    }
'@
            $violations = Invoke-ScriptAnalyzer -ScriptDefinition $def -Settings $settings
            $violations.Count | Should -Be 0
        }

        It "Should ignore comment in the pipleline" {
            $def = @'
  get-process |
    where-object Name -match 'powershell' | # only this is indented correctly
select Name,Id |
       format-list
'@
            $violations = Invoke-ScriptAnalyzer -ScriptDefinition $def -Settings $settings
            $violations.Count | Should -Be 3
        }

        It "Should indent properly after line continuation (backtick) character" {
            $def = @'
$x = "this " + `
"Should be indented properly"
'@
            $violations = Invoke-ScriptAnalyzer -ScriptDefinition $def -Settings $settings
            $violations.Count | Should -Be 1
            $params = @{
                RawContent       = $def
                DiagnosticRecord = $violations[0]
                CorrectionsCount = 1
                ViolationText    = "`"Should be indented properly`""
                CorrectionText   = (New-Object -TypeName String -ArgumentList $indentationUnit, $indentationSize) + "`"Should be indented properly`""
            }
            Test-CorrectionExtentFromContent @params
        }

        It "Should indent pipelines correctly using IncreaseIndentationAfterEveryPipeline option" {
            $def = @'
foo |
    bar |
baz
'@
            $settings.Rules.PSUseConsistentIndentation.PipelineIndentation = 'IncreaseIndentationAfterEveryPipeline'
            $violations = Invoke-ScriptAnalyzer -ScriptDefinition $def -Settings $settings
            $violations.Count | Should -Be 1
            $params = @{
                RawContent       = $def
                DiagnosticRecord = $violations[0]
                CorrectionsCount = 1
                ViolationText    = "baz"
                CorrectionText   = (New-Object -TypeName String -ArgumentList $indentationUnit, ($indentationSize * 2)) + 'baz'
            }
            Test-CorrectionExtentFromContent @params
        }

        It "Should indent hashtable correctly using <PipelineIndentation> option" -TestCases @(
            @{
                PipelineIndentation = 'IncreaseIndentationForFirstPipeline'
            },
            @{
                PipelineIndentation = 'IncreaseIndentationAfterEveryPipeline'
            },
            @{
                PipelineIndentation = 'NoIndentation'
            }
            @{
                PipelineIndentation = 'None'
            }
        ) {
            Param([string] $PipelineIndentation)
            $scriptDefinition = @'
@{
        foo = "value1"
    bar = "value2"
}
'@
            $settings = @{
                IncludeRules = @('PSUseConsistentIndentation')
                Rules = @{ PSUseConsistentIndentation = @{ Enable = $true; PipelineIndentation = $PipelineIndentation } }
            }
            Invoke-Formatter -Settings $settings -ScriptDefinition $scriptDefinition | Should -Be @'
@{
    foo = "value1"
    bar = "value2"
}
'@

        }

        It "Should indent pipelines correctly using <PipelineIndentation> option" -TestCases @(
            @{
                PipelineIndentation = 'IncreaseIndentationForFirstPipeline'
                ExpectCorrection    = $true
            },
            @{
                PipelineIndentation = 'IncreaseIndentationAfterEveryPipeline'
                ExpectCorrection    = $true
            },
            @{
                PipelineIndentation = 'NoIndentation'
                ExpectCorrection    = $false
            }
            @{
                PipelineIndentation = 'None'
                ExpectCorrection    = $false
            }
        ) {
            Param([string] $PipelineIndentation, [bool] $ExpectCorrection)
            $def = @'
foo | bar |
baz
'@
            $settings.Rules.PSUseConsistentIndentation.PipelineIndentation = $PipelineIndentation
            $violations = Invoke-ScriptAnalyzer -ScriptDefinition $def -Settings $settings
            if ($ExpectCorrection) {
                $violations.Count | Should -Be 1
                $params = @{
                    RawContent       = $def
                    DiagnosticRecord = $violations[0]
                    CorrectionsCount = 1
                    ViolationText    = "baz"
                    CorrectionText   = $indentationUnit * $indentationSize + 'baz'
                }
                Test-CorrectionExtentFromContent @params
            }
            else
            {
                $violations | Should -BeNullOrEmpty
            }
        }

        It 'Should preserve script when using PipelineIndentation None' -TestCases @(
            @{ IdempotentScriptDefinition = @'
foo |
bar
'@
            }
            @{ IdempotentScriptDefinition = @'
foo |
    bar
'@
            }
            ) {
        param ($IdempotentScriptDefinition)

        $settings.Rules.PSUseConsistentIndentation.PipelineIndentation = 'None'
        Invoke-Formatter -ScriptDefinition $IdempotentScriptDefinition -Settings $settings | Should -Be $idempotentScriptDefinition
    }

        It "Should preserve script when using PipelineIndentation <PipelineIndentation>" -TestCases @(
                @{ PipelineIndentation = 'IncreaseIndentationForFirstPipeline' }
                @{ PipelineIndentation = 'IncreaseIndentationAfterEveryPipeline' }
                @{ PipelineIndentation = 'NoIndentation' }
                @{ PipelineIndentation = 'None' }
                ) {
            param ($PipelineIndentation)
            $idempotentScriptDefinition = @'
function hello {
    if ($true) {
        "hello" | Out-Host
    }
}
'@
            $settings.Rules.PSUseConsistentIndentation.PipelineIndentation = $PipelineIndentation
            Invoke-Formatter -ScriptDefinition $idempotentScriptDefinition -Settings $settings | Should -Be $idempotentScriptDefinition
        }

        It "Should preserve script when using PipelineIndentation <PipelineIndentation>" -TestCases @(
            @{ PipelineIndentation = 'IncreaseIndentationForFirstPipeline' }
            @{ PipelineIndentation = 'IncreaseIndentationAfterEveryPipeline' }
            @{ PipelineIndentation = 'NoIndentation' }
            @{ PipelineIndentation = 'None' }
            ) {
        param ($PipelineIndentation)
        $idempotentScriptDefinition = @'
function foo {
    function bar {
        Invoke-Something | ForEach-Object {
        }
    }
}
'@
        $settings.Rules.PSUseConsistentIndentation.PipelineIndentation = $PipelineIndentation
        Invoke-Formatter -ScriptDefinition $idempotentScriptDefinition -Settings $settings | Should -Be $idempotentScriptDefinition
    }

    It "Should preserve script when using PipelineIndentation <PipelineIndentation> for multi-line pipeline due to backtick" -TestCases @(
        @{ PipelineIndentation = 'IncreaseIndentationForFirstPipeline' }
        @{ PipelineIndentation = 'IncreaseIndentationAfterEveryPipeline' }
        @{ PipelineIndentation = 'NoIndentation' }
        @{ PipelineIndentation = 'None' }
        ) {
    param ($PipelineIndentation)
    $idempotentScriptDefinition = @'
Describe 'describe' {
    It 'it' {
        { 'To be,' -or `
                -not 'to be' } | Should -Be 'the question'
    }
}
'@
    $settings.Rules.PSUseConsistentIndentation.PipelineIndentation = $PipelineIndentation
    Invoke-Formatter -ScriptDefinition $idempotentScriptDefinition -Settings $settings | Should -Be $idempotentScriptDefinition
}
        It "Should preserve script when using PipelineIndentation <PipelineIndentation> for complex multi-line pipeline" -TestCases @(
            @{ PipelineIndentation = 'IncreaseIndentationForFirstPipeline' }
            @{ PipelineIndentation = 'IncreaseIndentationAfterEveryPipeline' }
            @{ PipelineIndentation = 'NoIndentation' }
            @{ PipelineIndentation = 'None' }
        ) {
            param ($PipelineIndentation)
            $idempotentScriptDefinition = @'
function foo {
    bar | baz {
        Get-Item
    } | Invoke-Item
    $iShouldStayAtTheSameIndentationLevel
}
'@
            $settings.Rules.PSUseConsistentIndentation.PipelineIndentation = $PipelineIndentation
            Invoke-Formatter -ScriptDefinition $idempotentScriptDefinition -Settings $settings | Should -Be $idempotentScriptDefinition
        }

        It "Should indent pipelines correctly using NoIndentation option" {
            $def = @'
foo |
    bar |
        baz
'@
            $settings.Rules.PSUseConsistentIndentation.PipelineIndentation = 'NoIndentation'
            $violations = Invoke-ScriptAnalyzer -ScriptDefinition $def -Settings $settings
            $violations.Count | Should -Be 2
            $params = @{
                RawContent       = $def
                DiagnosticRecord = $violations[1]
                CorrectionsCount = 1
                ViolationText    = "        baz"
                CorrectionText   = (New-Object -TypeName String -ArgumentList $indentationUnit, ($indentationSize * 0)) + 'baz'
            }
            Test-CorrectionExtentFromContent @params
        }


        It "Should indent properly after line continuation (backtick) character with pipeline" {
            $def = @'
foo |
    bar `
| baz
'@
            $violations = Invoke-ScriptAnalyzer -ScriptDefinition $def -Settings $settings
            $violations.Count | Should -Be 1
            $params = @{
                RawContent       = $def
                DiagnosticRecord = $violations[0]
                CorrectionsCount = 1
                ViolationText    = "| baz"
                CorrectionText   = (New-Object -TypeName String -ArgumentList $indentationUnit, $indentationSize) + "| baz"
            }
            Test-CorrectionExtentFromContent @params
        }
    }

    Context "When tabs instead of spaces are used for indentation" {
        BeforeEach {
            $settings.Rules.PSUseConsistentIndentation.Kind = 'tab'
        }

        It "Should indent using tabs" {
            $def = @'
function foo
{
get-childitem
$x=1+2
$hashtable = @{
property1 = "value"

'@ + "`t" + @'
anotherProperty = "another value"
}
}
'@
            ${t} = "`t"
            $expected = @"
function foo
{
${t}get-childitem
${t}`$x=1+2
${t}`$hashtable = @{
${t}${t}property1 = "value"
${t}${t}anotherProperty = "another value"
${t}}
}
"@
            Invoke-Formatter -ScriptDefinition $def -Settings $settings | Should -Be $expected
        }
    }
}<|MERGE_RESOLUTION|>--- conflicted
+++ resolved
@@ -1,10 +1,5 @@
-<<<<<<< HEAD
-$testRootDirectory = Split-Path -Parent $PSScriptRoot
-Import-Module (Join-Path $testRootDirectory "PSScriptAnalyzerTestHelper.psm1")
-=======
 ﻿# Copyright (c) Microsoft Corporation. All rights reserved.
 # Licensed under the MIT License.
->>>>>>> 73548921
 
 BeforeAll {
     $testRootDirectory = Split-Path -Parent $PSScriptRoot
