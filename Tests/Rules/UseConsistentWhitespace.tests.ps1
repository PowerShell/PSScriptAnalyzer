﻿# Copyright (c) Microsoft Corporation. All rights reserved.
# Licensed under the MIT License.

BeforeAll {
    $testRootDirectory = Split-Path -Parent $PSScriptRoot
    Import-Module (Join-Path $testRootDirectory "PSScriptAnalyzerTestHelper.psm1")

    $ruleName = "PSUseConsistentWhitespace"
    $ruleConfiguration = @{
        Enable          = $true
        CheckInnerBrace = $false
        CheckOpenBrace  = $false
        CheckOpenParen  = $false
        CheckOperator   = $false
        CheckPipe       = $false
        CheckSeparator  = $false
        CheckParameter  = $false
    }

    $settings = @{
        IncludeRules = @($ruleName)
        Rules        = @{
            PSUseConsistentWhitespace = $ruleConfiguration
        }
    }
}


Describe "UseWhitespace" {
    Context "When an open brace follows a keyword" {
        BeforeAll {
            $ruleConfiguration.CheckInnerBrace = $false
            $ruleConfiguration.CheckOpenBrace = $true
            $ruleConfiguration.CheckOpenParen = $false
            $ruleConfiguration.CheckOperator = $false
            $ruleConfiguration.CheckPipe = $false
            $ruleConfiguration.CheckSeparator = $false
        }

        It "Should find a violation if an open brace does not follow whitespace" {
            $def = 'if ($true){}'
            $violations = Invoke-ScriptAnalyzer -ScriptDefinition $def -Settings $settings
            Test-CorrectionExtentFromContent $def $violations 1 '' ' '
        }

        It "Should not find violation if an open brace follows a whitespace" {
            $def = 'if($true) {}'
            Invoke-ScriptAnalyzer -ScriptDefinition $def -Settings $settings | Should -BeNullOrEmpty
        }

        It "Should not find violation if an open brace follows a foreach member invocation" {
            $def = '(1..5).foreach{$_}'
            Invoke-ScriptAnalyzer -ScriptDefinition $def -Settings $settings | Should -BeNullOrEmpty
        }

        It "Should not find violation if an open brace follows a where member invocation" {
            $def = '(1..5).where{$_}'
            Invoke-ScriptAnalyzer -ScriptDefinition $def -Settings $settings | Should -BeNullOrEmpty
        }

        It "Should not find violation if an open brace is on the next line" {
            $def = @'
if ($true)
{
    foo
}
'@
            Invoke-ScriptAnalyzer -ScriptDefinition $def -Settings $settings | Should -BeNullOrEmpty
        }

        It 'Should not find a violation if an open paren is before an opening brace' {
            Invoke-ScriptAnalyzer -ScriptDefinition '$ast.Find({ $oneAst -is [TypeExpressionAst] })' -Settings $settings |
                Should -BeNullOrEmpty
        }
    }

    Context "When a parenthesis follows a keyword" {
        BeforeAll {
            $ruleConfiguration.CheckInnerBrace = $false
            $ruleConfiguration.CheckOpenBrace = $false
            $ruleConfiguration.CheckOpenParen = $true
            $ruleConfiguration.CheckOperator = $false
            $ruleConfiguration.CheckPipe = $false
            $ruleConfiguration.CheckSeparator = $false
        }

        It "Should find violation in an if statement" {
            $def = 'if($true) {}'
            $violations = Invoke-ScriptAnalyzer -ScriptDefinition $def -Settings $settings
            Test-CorrectionExtentFromContent $def $violations 1 '' ' '
        }

        It "Should not find a violation in a function definition" {
            $def = @'
function foo($param1) {

}
'@
            Invoke-ScriptAnalyzer -ScriptDefinition $def -Settings $settings | Should -Be $null
        }

        It "Should not find a violation in a param block" {
            $def = @'
function foo() {
    param( )
}
'@
            Invoke-ScriptAnalyzer -ScriptDefinition $def -Settings $settings | Should -Be $null
        }

        It "Should not find a violation in a nested open paren" {
            $def = @'
function foo($param) {
    ((Get-Process))
}
'@
            Invoke-ScriptAnalyzer -ScriptDefinition $def -Settings $settings | Should -Be $null
        }

        It "Should not find a violation on a method call" {
            $def = '$x.foo("bar")'
            Invoke-ScriptAnalyzer -ScriptDefinition $def -Settings $settings | Should -Be $null
        }
    }

    Context "When there is whitespace around assignment and binary operators" {
        BeforeAll {
            $ruleConfiguration.CheckInnerBrace = $false
            $ruleConfiguration.CheckOpenParen = $false
            $ruleConfiguration.CheckOpenBrace = $false
            $ruleConfiguration.CheckOperator = $true
            $ruleConfiguration.CheckPipe = $false
            $ruleConfiguration.CheckSeparator = $false
            $ruleConfiguration.IgnoreAssignmentOperatorInsideHashTable = $false
        }

        It "Should find a violation if no whitespace around an assignment operator" {
            $def = '$x=1'
            $violations = Invoke-ScriptAnalyzer -ScriptDefinition $def -Settings $settings
            Test-CorrectionExtentFromContent $def $violations 1 '=' ' = '
        }

        It "Should find a violation if no whitespace before an assignment operator" {
            $def = '$x= 1'
            $violations = Invoke-ScriptAnalyzer -ScriptDefinition $def -Settings $settings
            Test-CorrectionExtentFromContent $def $violations 1 '' ' '
        }

        It "Should find a violation if no whitespace after an assignment operator" {
            $def = '$x =1'
            $violations = Invoke-ScriptAnalyzer -ScriptDefinition $def -Settings $settings
            Test-CorrectionExtentFromContent $def $violations 1 '' ' '
        }

        It "Should find a violation if there is a whitespaces not of size 1 around an assignment operator" {
            $def = '$x  =  1'
            $violations = Invoke-ScriptAnalyzer -ScriptDefinition $def -Settings $settings
            Test-CorrectionExtentFromContent $def $violations 1 '  =  ' ' = '
        }

        It "Should not find violation if there are whitespaces of size 1 around an assignment operator" {
            $def = @'
$x = @"
"abc"
"@
'@
            Invoke-ScriptAnalyzer -ScriptDefinition $def -Settings $settings | Should -Be $null
        }

        It "Should not find violation if there are whitespaces of size 1 around an assignment operator for here string" {
            $def = '$x = 1'
            Invoke-ScriptAnalyzer -ScriptDefinition $def -Settings $settings | Should -Be $null
        }

        It "Should not find violation if there are no whitespaces around DotDot operator" {
            $def = '1..5'
            Invoke-ScriptAnalyzer -ScriptDefinition $def -Settings $settings | Should -Be $null
        }

        It "Should not find violation if a binary operator is followed by new line" {
            $def = @'
$x = $true -and
            $false
'@
            Invoke-ScriptAnalyzer -ScriptDefinition $def -Settings $settings | Should -Be $null
        }

<<<<<<< HEAD

        It 'Should not find violation if there are whitespaces of size 1 around a unary operator starting with a dash' {
            Invoke-ScriptAnalyzer -ScriptDefinition '$x -join $y' -Settings $settings | Should -BeNullOrEmpty
        }

        It 'Should find a violation if no whitespace around a unary operator starting with a dash' {
            $def = '$x=1'
            $violations = Invoke-ScriptAnalyzer -ScriptDefinition $def -Settings $settings
            Test-CorrectionExtentFromContent $def $violations 1 '=' ' = '
        }

        It 'Should find a violation if no whitespace before a unary operator starting with a dash' {
            $def = '$x-join $Y'
            $violations = Invoke-ScriptAnalyzer -ScriptDefinition $def -Settings $settings
            Test-CorrectionExtentFromContent $def $violations 1 '' ' '
        }

        It 'Should find a violation if no whitespace after a unary operator starting with a dash' {
            $def = '$x -join$y'
            $violations = Invoke-ScriptAnalyzer -ScriptDefinition $def -Settings $settings
            Test-CorrectionExtentFromContent $def $violations 1 '' ' '
        }

        It 'Should find a violation if there is a whitespaces not of size 1 around a unary operator starting with a dash' {
            $def = '$x  -join  $y'
            $violations = Invoke-ScriptAnalyzer -ScriptDefinition $def -Settings $settings
            Test-CorrectionExtentFromContent $def $violations 1 '  -join  ' ' -join '
        }

        It 'Should find a violation if there is no whitespace after a unary operator with a dash but nothing that preceds it' {
            $def = '-join$x'
            $violations = Invoke-ScriptAnalyzer -ScriptDefinition $def -Settings $settings
            Test-CorrectionExtentFromContent $def $violations 1 '-join' '-join '
=======
        It "Should find violation if not asked to ignore assignment operator in hash table" {
            $def = @'
$ht = @{
    variable = 3
    other    = 4
}
'@
            $violations = Invoke-ScriptAnalyzer -ScriptDefinition $def -Settings $settings
            Test-CorrectionExtentFromContent $def $violations 1 '    ' ' '
        }
    }

    Context "When asked to ignore assignment operator inside hash table" {
        BeforeAll {
            $ruleConfiguration.CheckInnerBrace = $false
            $ruleConfiguration.CheckOpenParen = $false
            $ruleConfiguration.CheckOpenBrace = $false
            $ruleConfiguration.CheckOperator = $true
            $ruleConfiguration.CheckPipe = $false
            $ruleConfiguration.CheckSeparator = $false
            $ruleConfiguration.IgnoreAssignmentOperatorInsideHashTable = $true
        }
        It "Should not find violation if assignment operator is in multi-line hash table" {
            $def = @'
$ht = @{
    variable = 3
    other    = 4
}
'@
            Invoke-ScriptAnalyzer -ScriptDefinition $def -Settings $settings | Should -Be $null
        }

        It "Should find violation if assignment operator has extra space in single-line hash table" {
            $def = @'
$h = @{
    ht = @{a = 3; b   = 4}
    eb = 33
}
'@
            $violations = Invoke-ScriptAnalyzer -ScriptDefinition $def -Settings $settings
            Test-CorrectionExtentFromContent $def $violations 1 '   ' ' '
        }

        It "Should find violation for extra space around non-assignment operator inside hash table" {
            $def = @'
$ht = @{
    variable = 3
    other    = 4 +  7
}
'@
            $violations = Invoke-ScriptAnalyzer -ScriptDefinition $def -Settings $settings
            Test-CorrectionExtentFromContent $def $violations 1 '  ' ' '
>>>>>>> 1ff493ed
        }
    }

    Context "When a comma is not followed by a space" {
        BeforeAll {
            $ruleConfiguration.CheckInnerBrace = $false
            $ruleConfiguration.CheckOpenBrace = $false
            $ruleConfiguration.CheckOpenParen = $false
            $ruleConfiguration.CheckOperator = $false
            $ruleConfiguration.CheckPipe = $false
            $ruleConfiguration.CheckSeparator = $true
        }

        It "Should find a violation" {
            $def = '$x = @(1,2)'
            $violations = Invoke-ScriptAnalyzer -ScriptDefinition $def -Settings $settings
            Test-CorrectionExtentFromContent $def $violations 1 '' ' '
        }

        It "Should not find a violation if a space follows a comma" {
            $def = '$x = @(1, 2)'
            Invoke-ScriptAnalyzer -ScriptDefinition $def -Settings $settings | Should -Be $null
        }
    }

    Context "When a semi-colon is not followed by a space" {
        BeforeAll {
            $ruleConfiguration.CheckInnerBrace = $false
            $ruleConfiguration.CheckOpenBrace = $false
            $ruleConfiguration.CheckOpenParen = $false
            $ruleConfiguration.CheckOperator = $false
            $ruleConfiguration.CheckPipe = $false
            $ruleConfiguration.CheckSeparator = $true
        }

        It "Should find a violation" {
            $def = '$x = @{a=1;b=2}'
            $violations = Invoke-ScriptAnalyzer -ScriptDefinition $def -Settings $settings
            Test-CorrectionExtentFromContent $def $violations 1 '' ' '
        }

        It "Should not find a violation if a space follows a semi-colon" {
            $def = '$x = @{a=1; b=2}'
            Invoke-ScriptAnalyzer -ScriptDefinition $def -Settings $settings | Should -Be $null
        }

        It "Should not find a violation if a new-line follows a semi-colon" {
            $def = @'
$x = @{
    a=1;
    b=2
}
'@
            Invoke-ScriptAnalyzer -ScriptDefinition $def -Settings $settings | Should -Be $null
        }

        It "Should not find a violation if a end of input follows a semi-colon" {
            $def = @'
$x = "abc";
'@
            Invoke-ScriptAnalyzer -ScriptDefinition $def -Settings $settings | Should -Be $null
        }
    }


    Context "CheckPipe" {
        BeforeAll {
            $ruleConfiguration.CheckInnerBrace = $false
            $ruleConfiguration.CheckOpenBrace = $false
            $ruleConfiguration.CheckOpenParen = $false
            $ruleConfiguration.CheckOperator = $false
            $ruleConfiguration.CheckPipe = $true
            $ruleConfiguration.CheckPipeForRedundantWhitespace = $false
            $ruleConfiguration.CheckSeparator = $false
        }

        It "Should find a violation if there is no space after pipe" {
            $def = 'Get-Item |foo'
            $violations = Invoke-ScriptAnalyzer -ScriptDefinition $def -Settings $settings
            Test-CorrectionExtentFromContent $def $violations 1 '' ' '
        }

        It "Should not find a violation if there is no space before pipe" {
            $def = 'Get-Item| foo'
            $violations = Invoke-ScriptAnalyzer -ScriptDefinition $def -Settings $settings
            Test-CorrectionExtentFromContent $def $violations 1 '' ' '
        }

        It "Should not find a violation if there is one space too much before pipe" {
            $def = 'Get-Item  | foo'
            Invoke-ScriptAnalyzer -ScriptDefinition $def -Settings $settings | Should -BeNullOrEmpty
        }

        It "Should find a violation if there is one space too much after pipe" {
            $def = 'Get-Item |  foo'
            Invoke-ScriptAnalyzer -ScriptDefinition $def -Settings $settings | Should -BeNullOrEmpty
        }

        It "Should not find a violation if there is 1 space before and after a pipe" {
            $def = 'Get-Item | foo'
            Invoke-ScriptAnalyzer -ScriptDefinition $def -Settings $settings | Should -Be $null
        }

        It "Should not find a violation if a backtick is before the pipe" {
            $def = @'
Get-Item `
| foo
'@
            Invoke-ScriptAnalyzer -ScriptDefinition $def -Settings $settings | Should -Be $null
        }

        It "Should not find a violation if a new-line is after the pipe" {
            $def = @'
Get-Item |
    foo
'@
            Invoke-ScriptAnalyzer -ScriptDefinition $def -Settings $settings | Should -Be $null
        }

        It "Should not find a violation if a backtick is after the pipe" {
            $def = @'
Get-Item |`
foo
'@
            Invoke-ScriptAnalyzer -ScriptDefinition $def -Settings $settings | Should -Be $null
        }
    }

    Context "CheckPipeForRedundantWhitespace" {
        BeforeAll {
            $ruleConfiguration.CheckInnerBrace = $false
            $ruleConfiguration.CheckOpenBrace = $false
            $ruleConfiguration.CheckOpenParen = $false
            $ruleConfiguration.CheckOperator = $false
            $ruleConfiguration.CheckPipe = $false
            $ruleConfiguration.CheckPipeForRedundantWhitespace = $true
            $ruleConfiguration.CheckSeparator = $false
        }

        It "Should not find a violation if there is no space around pipe" {
            $def = 'foo|bar'
            $violations = Invoke-ScriptAnalyzer -ScriptDefinition $def -Settings $settings | Should -BeNullOrEmpty
        }

        It "Should not find a violation if there is exactly one space around pipe" {
            $def = 'foo | bar'
            $violations = Invoke-ScriptAnalyzer -ScriptDefinition $def -Settings $settings | Should -BeNullOrEmpty
        }

        It "Should find a violation if there is one space too much before pipe" {
            $def = 'foo  | bar'
            $violations = Invoke-ScriptAnalyzer -ScriptDefinition $def -Settings $settings
            Test-CorrectionExtentFromContent $def $violations 1 '  ' ' '
        }

        It "Should find a violation if there is two spaces too much before pipe" {
            $def = 'foo   | bar'
            $violations = Invoke-ScriptAnalyzer -ScriptDefinition $def -Settings $settings
            Test-CorrectionExtentFromContent $def $violations 1 '   ' ' '
        }

        It "Should find a violation if there is one space too much after pipe" {
            $def = 'foo |  bar'
            $violations = Invoke-ScriptAnalyzer -ScriptDefinition $def -Settings $settings
            Test-CorrectionExtentFromContent $def $violations 1 '  ' ' '
        }

        It "Should find a violation if there is two spaces too much after pipe" {
            $def = 'foo |   bar'
            $violations = Invoke-ScriptAnalyzer -ScriptDefinition $def -Settings $settings
            Test-CorrectionExtentFromContent $def $violations 1 '   ' ' '
        }
    }

    Context "CheckInnerBrace" {
        BeforeAll {
            $ruleConfiguration.CheckInnerBrace = $true
            $ruleConfiguration.CheckOpenBrace = $false
            $ruleConfiguration.CheckOpenParen = $false
            $ruleConfiguration.CheckOperator = $false
            $ruleConfiguration.CheckPipe = $false
            $ruleConfiguration.CheckSeparator = $false
        }

        It "Should find a violation if there is no space after opening brace" {
            $def = 'if ($true) {Get-Item }'
            $violations = Invoke-ScriptAnalyzer -ScriptDefinition $def -Settings $settings
            Test-CorrectionExtentFromContent $def $violations 1 '' ' '
        }

        It "Should find a violation if there is no space after opening brace when there are 2 braces" {
            $def = 'if ($true) {{ Get-Item } }'
            $violations = Invoke-ScriptAnalyzer -ScriptDefinition $def -Settings $settings
            Test-CorrectionExtentFromContent $def $violations 1 '' ' '
        }

        It "Should find a violation if there is no space before closing brace" {
            $def = 'if ($true) { Get-Item}'
            $violations = Invoke-ScriptAnalyzer -ScriptDefinition $def -Settings $settings
            Test-CorrectionExtentFromContent $def $violations 1 '' ' '
        }

        It "Should find a violation if there is no space before closing brace when there are 2 braces" {
            $def = 'if ($true) { { Get-Item }}'
            $violations = Invoke-ScriptAnalyzer -ScriptDefinition $def -Settings $settings
            Test-CorrectionExtentFromContent $def $violations 1 '' ' '
        }

        It "Should find a violation if there is more than 1 space after opening brace" {
            $def = 'if($true) {  Get-Item }'
            $violations = Invoke-ScriptAnalyzer -ScriptDefinition $def -Settings $settings
            Test-CorrectionExtentFromContent $def $violations 1 '  ' ' '
        }

        It "Should find a violation if there is more than 1 space before closing brace" {
            $def = 'if($true) { Get-Item  }'
            $violations = Invoke-ScriptAnalyzer -ScriptDefinition $def -Settings $settings
            Test-CorrectionExtentFromContent $def $violations 1 '  ' ' '
        }

        It "Should not find a violation if there is 1 space after the opening brace and 1 before the closing brace" {
            $def = 'if($true) { Get-Item }'
            Invoke-ScriptAnalyzer -ScriptDefinition $def -Settings $settings | Should -Be $null
        }

        It "Should not find a violation if there is 1 space inside empty curly braces" {
            $def = 'if($true) { }'
            Invoke-ScriptAnalyzer -ScriptDefinition $def -Settings $settings | Should -Be $null
        }

        It "Should not find a violation for an empty hashtable" {
            $def = '$hashtable = @{}'
            Invoke-ScriptAnalyzer -ScriptDefinition $def -Settings $settings | Should -Be $null
        }

        It "Should not find a violation if a new-line is after the opening brace" {
            $def = @'
if ($true) {
    Get-Item }
'@
            Invoke-ScriptAnalyzer -ScriptDefinition $def -Settings $settings | Should -Be $null
        }

        It "Should not find a violation if a backtick is after the opening brace" {
            $def = @'
if ($true) {`
    Get-Item }
'@
            Invoke-ScriptAnalyzer -ScriptDefinition $def -Settings $settings | Should -Be $null
        }

        It "Should not find a violation if a new-line is before the closing brace" {
            $def = @'
if ($true) { Get-Item
}
'@
            Invoke-ScriptAnalyzer -ScriptDefinition $def -Settings $settings | Should -Be $null
        }

        It "Should not find a violation if a backtick is before the closing brace" {
            $def = @'
if ($true) { Get-Item `
}
'@
            Invoke-ScriptAnalyzer -ScriptDefinition $def -Settings $settings | Should -Be $null
        }
    }


    Context "CheckParameter" {
        BeforeAll {
            $ruleConfiguration.CheckInnerBrace = $true
            $ruleConfiguration.CheckOpenBrace = $false
            $ruleConfiguration.CheckOpenParen = $false
            $ruleConfiguration.CheckOperator = $false
            $ruleConfiguration.CheckPipe = $false
            $ruleConfiguration.CheckSeparator = $false
            $ruleConfiguration.CheckParameter = $true
        }

        It "Should not find no violation when newlines are involved" {
            $def = {foo -a $b `
-c d -d $e -f g `
-h i |
bar -h i `
-switch}
            Invoke-ScriptAnalyzer -ScriptDefinition "$def" -Settings $settings | Should -Be $null
        }

        It "Should not find no violation if there is always 1 space between parameters except when using colon syntax" {
            $def = 'foo -bar $baz @splattedVariable -bat -parameterName:$parameterValue'
            Invoke-ScriptAnalyzer -ScriptDefinition $def -Settings $settings | Should -Be $null
        }

        It "Should find 1 violation if there is 1 space too much before a parameter" {
            $def = 'foo  -bar'
            $violations = Invoke-ScriptAnalyzer -ScriptDefinition $def -Settings $settings
            $violations.Count | Should -Be 1
            $violations[0].Extent.Text | Should -Be 'foo'
            $violations[0].SuggestedCorrections[0].Text | Should -Be ([string]::Empty)
        }

        It "Should find 1 violation if there is 1 space too much before a parameter value" {
            $def = 'foo  $bar'
            $violations = Invoke-ScriptAnalyzer -ScriptDefinition $def -Settings $settings
            $violations.Count | Should -Be 1
            $violations[0].Extent.Text | Should -Be 'foo'
            $violations[0].SuggestedCorrections[0].Text | Should -Be ([string]::Empty)
        }

        It "Should fix script to always have 1 space between parameters except when using colon syntax but not by default" {
            $def = 'foo  -bar   $baz  -ParameterName:  $ParameterValue "$PSScriptRoot\module.psd1"'
            Invoke-Formatter -ScriptDefinition $def |
                Should -BeExactly $def -Because 'CheckParameter configuration is not turned on by default (yet) as the setting is new'
            Invoke-Formatter -ScriptDefinition $def -Settings $settings |
                Should -BeExactly 'foo -bar $baz -ParameterName:  $ParameterValue "$PSScriptRoot\module.psd1"'
        }

        It "Should fix script when newlines are involved" {
            $def = {foo  -a  $b `
-c  d -d  $e  -f  g `
-h  i |
bar  -h  i `
-switch}
            $expected = {foo -a $b `
-c d -d $e -f g `
-h i |
bar -h i `
-switch}
            Invoke-Formatter -ScriptDefinition "$def" -Settings $settings |
                Should -Be "$expected"
        }
    }
}<|MERGE_RESOLUTION|>--- conflicted
+++ resolved
@@ -185,8 +185,6 @@
             Invoke-ScriptAnalyzer -ScriptDefinition $def -Settings $settings | Should -Be $null
         }
 
-<<<<<<< HEAD
-
         It 'Should not find violation if there are whitespaces of size 1 around a unary operator starting with a dash' {
             Invoke-ScriptAnalyzer -ScriptDefinition '$x -join $y' -Settings $settings | Should -BeNullOrEmpty
         }
@@ -219,7 +217,8 @@
             $def = '-join$x'
             $violations = Invoke-ScriptAnalyzer -ScriptDefinition $def -Settings $settings
             Test-CorrectionExtentFromContent $def $violations 1 '-join' '-join '
-=======
+        }
+
         It "Should find violation if not asked to ignore assignment operator in hash table" {
             $def = @'
 $ht = @{
@@ -242,6 +241,7 @@
             $ruleConfiguration.CheckSeparator = $false
             $ruleConfiguration.IgnoreAssignmentOperatorInsideHashTable = $true
         }
+
         It "Should not find violation if assignment operator is in multi-line hash table" {
             $def = @'
 $ht = @{
@@ -272,7 +272,6 @@
 '@
             $violations = Invoke-ScriptAnalyzer -ScriptDefinition $def -Settings $settings
             Test-CorrectionExtentFromContent $def $violations 1 '  ' ' '
->>>>>>> 1ff493ed
         }
     }
 
