--- conflicted
+++ resolved
@@ -1,433 +1,298 @@
-# Copyright (c) Microsoft Corporation. All rights reserved.
-# Licensed under the MIT License.
-
-BeforeAll {
-    $settings = @{
-        IncludeRules = "PSUseUsingScopeModifierInNewRunspaces"
-        Severity     = "warning" # because we need to prevent ParseErrors from being reported, so 'workflow' keyword will not be flagged when running test on Pwsh.
-    }
-}
-
-Describe "UseUsingScopeModifierInNewRunspaces" {
-    Context "Should detect something" {
-        It "should emit for: <Description>" {
-            [System.Array] $warnings = Invoke-ScriptAnalyzer -ScriptDefinition $ScriptBlock -Settings $settings
-            $warnings.Count | Should -Be 1
-        } -TestCases @(
-            # Test: Foreach-Object -Parallel {}
-            @{
-                Description = "Foreach-Object -Parallel with undeclared var"
-                ScriptBlock = '{
-                    1..2 | ForEach-Object -Parallel { $var }
-                }'
-            }
-            @{
-                Description = "foreach -parallel alias with undeclared var"
-                ScriptBlock = '{
-                    1..2 | ForEach -Parallel { $var }
-                }'
-            }
-            @{
-                Description = "% -parallel alias with undeclared var"
-                ScriptBlock = '{
-                    1..2 | % -Parallel { $var }
-                }'
-            }
-            @{
-                Description = "Foreach-Object -pa abbreviated param with undeclared var"
-                ScriptBlock = '{
-                    1..2 | foreach-object -pa { $var }
-                }'
-            }
-            @{
-                Description = "Foreach-Object -Parallel nested with undeclared var"
-                ScriptBlock = '{
-                    $myNestedScriptBlock = {
-                        1..2 | ForEach-Object -Parallel { $var }
-                    }
-                }'
-            }
-            # Start-Job / Start-ThreadJob
-            @{
-                Description = 'Start-Job without $using:'
-                ScriptBlock = '{
-                    $foo = "bar"
-                    Start-Job {$foo} | Receive-Job -Wait -AutoRemoveJob
-                }'
-            }
-            @{
-                Description = 'Start-ThreadJob without $using:'
-                ScriptBlock = '{
-                    $foo = "bar"
-                    Start-ThreadJob -ScriptBlock {$foo} | Receive-Job -Wait -AutoRemoveJob
-                }'
-            }
-            @{
-                Description = 'Start-Job with -InitializationScript with a variable'
-                ScriptBlock = '{
-                    $foo = "bar"
-                    Start-Job -ScriptBlock {$foo} -InitializationScript {$foo} | Receive-Job -Wait -AutoRemoveJob
-                }'
-            }
-            @{
-                Description = 'Start-ThreadJob with -InitializationScript with a variable'
-                ScriptBlock = '{
-                    $foo = "bar"
-                    Start-ThreadJob -ScriptBlock {$foo} -InitializationScript {$foo} | Receive-Job -Wait -AutoRemoveJob
-                }'
-            }
-            # workflow/inlinescript
-            @{
-                Description = "Workflow/InlineScript"
-                ScriptBlock = '{
-                    $foo = "bar"
-                    workflow baz { InlineScript {$foo} }
-                }'
-            }
-            # Invoke-Command
-            @{
-                Description = 'Invoke-Command with -ComputerName'
-                ScriptBlock = '{
-                    Invoke-Command -ScriptBlock {Write-Output $foo} -ComputerName "bar"
-                }'
-            }
-            @{
-                Description = 'Invoke-Command with two different sessions, where var is declared in wrong session'
-                ScriptBlock = '{
-                    $session = new-PSSession -ComputerName "baz"
-                    $otherSession = new-PSSession -ComputerName "bar"
-                    Invoke-Command -session $session -ScriptBlock {[string]$foo = "foo" }
-                    Invoke-Command -session $otherSession -ScriptBlock {Write-Output $foo}
-                }'
-            }
-            @{
-                Description = 'Invoke-Command with session, where var is declared after use'
-                ScriptBlock = '{
-                    $session = new-PSSession -ComputerName "baz"
-                    Invoke-Command -session $session -ScriptBlock {Write-Output $foo}
-                    Invoke-Command -session $session -ScriptBlock {$foo = "foo" }
-                }'
-            }
-            # DSC Script resource
-            @{
-                Description = 'DSC Script resource with GetScript {}'
-                ScriptBlock = 'Script ReturnFoo {
-                        GetScript = {
-                            return @{ "Result" = "$foo" }
-                        }
-                    }'
-            }
-            @{
-                Description = 'DSC Script resource with TestScript {}'
-                ScriptBlock = 'Script TestFoo {
-                        TestScript = {
-                            return [bool]$foo
-                        }
-                    }'
-            }
-            @{
-                Description = 'DSC Script resource with SetScript {}'
-                ScriptBlock = 'Script SetFoo {
-                        SetScript = {
-                            $foo | Set-Content -path "~\nonexistent\foo.txt"
-                        }
-                    }'
-            }
-        )
-
-        It "should emit suggested correction" {
-            $ScriptBlock = '{
-                1..2 | ForEach-Object -Parallel { $var }
-            }'
-            $warnings = Invoke-ScriptAnalyzer -ScriptDefinition $ScriptBlock -Settings $settings
-
-            $warnings[0].SuggestedCorrections[0].Text | Should -Be '$using:var'
-        }
-    }
-
-    Context "Should not detect anything" {
-<<<<<<< HEAD
-=======
-        BeforeAll {
-            [Diagnostics.CodeAnalysis.SuppressMessageAttribute('PSUseDeclaredVarsMoreThanAssignments','')]
-            $testCases = @(
-                @{
-                    Description = "Foreach-Object with uninitialized var inside"
-                    ScriptBlock = '{
-                        1..2 | ForEach-Object { $var }
-                    }'
-                }
-                @{
-                    Description = "Foreach-Object -Parallel with uninitialized `$using: var"
-                    ScriptBlock = '{
-                        1..2 | foreach-object -Parallel { $using:var }
-                    }'
-                }
-                @{
-                    Description = "Foreach-Object -Parallel with var assigned locally"
-                    ScriptBlock = '{
-                        1..2 | ForEach-Object -Parallel { [string]$var="somevalue" }
-                    }'
-                }
-                @{
-                    Description = "Foreach-Object -Parallel with built-in var '`$PSBoundParameters' inside"
-                    ScriptBlock = '{
-                        1..2 | ForEach-Object -Parallel{ $PSBoundParameters }
-                    }'
-                }
-                @{
-                    Description = "Foreach-Object -Parallel with vars in other parameters"
-                    ScriptBlock = '{
-                        $foo = "bar"
-                        ForEach-Object -Parallel {$_} -InputObject $foo
-                    }'
-                }
-                # Start-Job / Start-ThreadJob
-                @{
-                    Description = 'Start-Job with $using:'
-                    ScriptBlock = '{
-                        $foo = "bar"
-                        Start-Job -ScriptBlock {$using:foo} | Receive-Job -Wait -AutoRemoveJob
-                    }'
-                }
-                @{
-                    Description = 'Start-ThreadJob with $using:'
-                    ScriptBlock = '{
-                        $foo = "bar"
-                        Start-ThreadJob -ScriptBlock {$using:foo} | Receive-Job -Wait -AutoRemoveJob
-                    }'
-                }
-                @{
-                    Description = 'Start-Job with -InitializationScript with a variable'
-                    ScriptBlock = '{
-                        $foo = "bar"
-                        Start-Job -ScriptBlock {$using:foo} -InitializationScript {$foo} | Receive-Job -Wait -AutoRemoveJob
-                    }'
-                }
-                @{
-                    Description = 'Start-ThreadJob with -InitializationScript with a variable'
-                    ScriptBlock = '{
-                        $foo = "bar"
-                        Start-ThreadJob -ScriptBlock {$using:foo} -InitializationScript {$foo} | Receive-Job -Wait -AutoRemoveJob
-                    }'
-                }
-                # workflow/inlinescript
-                @{
-                    Description = "Workflow/InlineScript"
-                    ScriptBlock = '{
-                        $foo = "bar"
-                        workflow baz { InlineScript {$using:foo} }
-                    }'
-                }
-                # Invoke-Command
-                @{
-                    Description = 'Invoke-Command -Session, var declared in same session, other scriptblock'
-                    ScriptBlock = '{
-                        $session = new-PSSession -ComputerName "baz"
-                        Invoke-Command -session $session -ScriptBlock {$foo = "foo" }
-                        Invoke-Command -session $session -ScriptBlock {Write-Output $foo}
-                    }'
-                }
-                @{
-                    Description = 'Invoke-Command without -ComputerName'
-                    ScriptBlock = '{
-                        Invoke-Command -ScriptBlock {Write-Output $foo}
-                    }'
-                }
-                # Unsupported scenarios
-                @{
-                    Description = 'Rule should skip analysis when Command Name cannot be resolved'
-                    ScriptBlock = '{
-                        $commandName = "Invoke-Command"
-                        & $commandName -ComputerName -ScriptBlock { $foo }
-                    }'
-                }
-                # DSC Script resource
-                @{
-                    Description = 'DSC Script resource with GetScript {}'
-                    ScriptBlock = 'Script ReturnFoo {
-                        GetScript = {
-                            return @{ "Result" = "$using:foo" }
-                        }
-                    }'
-                }
-                @{
-                    Description = 'DSC Script resource with TestScript {}'
-                    ScriptBlock = 'Script TestFoo {
-                        TestScript = {
-                            return [bool]$using:foo
-                        }
-                    }'
-                }
-                @{
-                    Description = 'DSC Script resource with SetScript {}'
-                    ScriptBlock = 'Script SetFoo {
-                        SetScript = {
-                            $using:foo | Set-Content -path "~\nonexistent\foo.txt"
-                        }
-                    }'
-                }
-                @{
-                    Description = 'Non-DSC function with the name SetScript {}'
-                    ScriptBlock = '{
-                        SetScript -ScriptBlock {
-                            $foo | Set-Content -path "~\nonexistent\foo.txt"
-                        }
-                    }'
-                }
-                # Issue 1492: https://github.com/PowerShell/PSScriptAnalyzer/issues/1492
-                @{
-                    Description = 'Does not throw when the same variable name is used in two different sessions'
-                    ScriptBlock = @'
-function Get-One{
-
-    Invoke-Command -Session $sourceRemoteSession {
-        $a = $sccmModule
-        foo $a
-    }
-}
-
-function Get-Two{
-
-    Invoke-Command -Session $sourceRemoteSession {
-        $a = $sccmModule
-        foo $a
-    }
-}
-'@
-                }
-            )
-        }
->>>>>>> 67805a15
-
-        It "should not emit anything for: <Description>" {
-            [System.Array] $warnings = Invoke-ScriptAnalyzer -ScriptDefinition $ScriptBlock -Settings $settings
-            $warnings.Count | Should -Be 0
-        } -TestCases @(
-            @{
-                Description = "Foreach-Object with uninitialized var inside"
-                ScriptBlock = '{
-                    1..2 | ForEach-Object { $var }
-                }'
-            }
-            @{
-                Description = "Foreach-Object -Parallel with uninitialized `$using: var"
-                ScriptBlock = '{
-                    1..2 | foreach-object -Parallel { $using:var }
-                }'
-            }
-            @{
-                Description = "Foreach-Object -Parallel with var assigned locally"
-                ScriptBlock = '{
-                    1..2 | ForEach-Object -Parallel { [string]$var="somevalue" }
-                }'
-            }
-            @{
-                Description = "Foreach-Object -Parallel with built-in var '`$PSBoundParameters' inside"
-                ScriptBlock = '{
-                    1..2 | ForEach-Object -Parallel{ $PSBoundParameters }
-                }'
-            }
-            @{
-                Description = "Foreach-Object -Parallel with vars in other parameters"
-                ScriptBlock = '{
-                    $foo = "bar"
-                    ForEach-Object -Parallel {$_} -InputObject $foo
-                }'
-            }
-            # Start-Job / Start-ThreadJob
-            @{
-                Description = 'Start-Job with $using:'
-                ScriptBlock = '{
-                    $foo = "bar"
-                    Start-Job -ScriptBlock {$using:foo} | Receive-Job -Wait -AutoRemoveJob
-                }'
-            }
-            @{
-                Description = 'Start-ThreadJob with $using:'
-                ScriptBlock = '{
-                    $foo = "bar"
-                    Start-ThreadJob -ScriptBlock {$using:foo} | Receive-Job -Wait -AutoRemoveJob
-                }'
-            }
-            @{
-                Description = 'Start-Job with -InitializationScript with a variable'
-                ScriptBlock = '{
-                    $foo = "bar"
-                    Start-Job -ScriptBlock {$using:foo} -InitializationScript {$foo} | Receive-Job -Wait -AutoRemoveJob
-                }'
-            }
-            @{
-                Description = 'Start-ThreadJob with -InitializationScript with a variable'
-                ScriptBlock = '{
-                    $foo = "bar"
-                    Start-ThreadJob -ScriptBlock {$using:foo} -InitializationScript {$foo} | Receive-Job -Wait -AutoRemoveJob
-                }'
-            }
-            # workflow/inlinescript
-            @{
-                Description = "Workflow/InlineScript"
-                ScriptBlock = '{
-                    $foo = "bar"
-                    workflow baz { InlineScript {$using:foo} }
-                }'
-            }
-            # Invoke-Command
-            @{
-                Description = 'Invoke-Command -Session, var declared in same session, other scriptblock'
-                ScriptBlock = '{
-                    $session = new-PSSession -ComputerName "baz"
-                    Invoke-Command -session $session -ScriptBlock {$foo = "foo" }
-                    Invoke-Command -session $session -ScriptBlock {Write-Output $foo}
-                }'
-            }
-            @{
-                Description = 'Invoke-Command without -ComputerName'
-                ScriptBlock = '{
-                    Invoke-Command -ScriptBlock {Write-Output $foo}
-                }'
-            }
-            # Unsupported scenarios
-            @{
-                Description = 'Rule should skip analysis when Command Name cannot be resolved'
-                ScriptBlock = '{
-                    $commandName = "Invoke-Command"
-                    & $commandName -ComputerName -ScriptBlock { $foo }
-                }'
-            }
-            # DSC Script resource
-            @{
-                Description = 'DSC Script resource with GetScript {}'
-                ScriptBlock = 'Script ReturnFoo {
-                    GetScript = {
-                        return @{ "Result" = "$using:foo" }
-                    }
-                }'
-            }
-            @{
-                Description = 'DSC Script resource with TestScript {}'
-                ScriptBlock = 'Script TestFoo {
-                    TestScript = {
-                        return [bool]$using:foo
-                    }
-                }'
-            }
-            @{
-                Description = 'DSC Script resource with SetScript {}'
-                ScriptBlock = 'Script SetFoo {
-                    SetScript = {
-                        $using:foo | Set-Content -path "~\nonexistent\foo.txt"
-                    }
-                }'
-            }
-            @{
-                Description = 'Non-DSC function with the name SetScript {}'
-                ScriptBlock = '{
-                    SetScript -ScriptBlock {
-                        $foo | Set-Content -path "~\nonexistent\foo.txt"
-                    }
-                }'
-            }
-        )
-    }
-}
+# Copyright (c) Microsoft Corporation. All rights reserved.
+# Licensed under the MIT License.
+
+BeforeAll {
+    $settings = @{
+        IncludeRules = "PSUseUsingScopeModifierInNewRunspaces"
+        Severity     = "warning" # because we need to prevent ParseErrors from being reported, so 'workflow' keyword will not be flagged when running test on Pwsh.
+    }
+}
+
+Describe "UseUsingScopeModifierInNewRunspaces" {
+    Context "Should detect something" {
+        It "should emit for: <Description>" {
+            [System.Array] $warnings = Invoke-ScriptAnalyzer -ScriptDefinition $ScriptBlock -Settings $settings
+            $warnings.Count | Should -Be 1
+        } -TestCases @(
+            # Test: Foreach-Object -Parallel {}
+            @{
+                Description = "Foreach-Object -Parallel with undeclared var"
+                ScriptBlock = '{
+                    1..2 | ForEach-Object -Parallel { $var }
+                }'
+            }
+            @{
+                Description = "foreach -parallel alias with undeclared var"
+                ScriptBlock = '{
+                    1..2 | ForEach -Parallel { $var }
+                }'
+            }
+            @{
+                Description = "% -parallel alias with undeclared var"
+                ScriptBlock = '{
+                    1..2 | % -Parallel { $var }
+                }'
+            }
+            @{
+                Description = "Foreach-Object -pa abbreviated param with undeclared var"
+                ScriptBlock = '{
+                    1..2 | foreach-object -pa { $var }
+                }'
+            }
+            @{
+                Description = "Foreach-Object -Parallel nested with undeclared var"
+                ScriptBlock = '{
+                    $myNestedScriptBlock = {
+                        1..2 | ForEach-Object -Parallel { $var }
+                    }
+                }'
+            }
+            # Start-Job / Start-ThreadJob
+            @{
+                Description = 'Start-Job without $using:'
+                ScriptBlock = '{
+                    $foo = "bar"
+                    Start-Job {$foo} | Receive-Job -Wait -AutoRemoveJob
+                }'
+            }
+            @{
+                Description = 'Start-ThreadJob without $using:'
+                ScriptBlock = '{
+                    $foo = "bar"
+                    Start-ThreadJob -ScriptBlock {$foo} | Receive-Job -Wait -AutoRemoveJob
+                }'
+            }
+            @{
+                Description = 'Start-Job with -InitializationScript with a variable'
+                ScriptBlock = '{
+                    $foo = "bar"
+                    Start-Job -ScriptBlock {$foo} -InitializationScript {$foo} | Receive-Job -Wait -AutoRemoveJob
+                }'
+            }
+            @{
+                Description = 'Start-ThreadJob with -InitializationScript with a variable'
+                ScriptBlock = '{
+                    $foo = "bar"
+                    Start-ThreadJob -ScriptBlock {$foo} -InitializationScript {$foo} | Receive-Job -Wait -AutoRemoveJob
+                }'
+            }
+            # workflow/inlinescript
+            @{
+                Description = "Workflow/InlineScript"
+                ScriptBlock = '{
+                    $foo = "bar"
+                    workflow baz { InlineScript {$foo} }
+                }'
+            }
+            # Invoke-Command
+            @{
+                Description = 'Invoke-Command with -ComputerName'
+                ScriptBlock = '{
+                    Invoke-Command -ScriptBlock {Write-Output $foo} -ComputerName "bar"
+                }'
+            }
+            @{
+                Description = 'Invoke-Command with two different sessions, where var is declared in wrong session'
+                ScriptBlock = '{
+                    $session = new-PSSession -ComputerName "baz"
+                    $otherSession = new-PSSession -ComputerName "bar"
+                    Invoke-Command -session $session -ScriptBlock {[string]$foo = "foo" }
+                    Invoke-Command -session $otherSession -ScriptBlock {Write-Output $foo}
+                }'
+            }
+            @{
+                Description = 'Invoke-Command with session, where var is declared after use'
+                ScriptBlock = '{
+                    $session = new-PSSession -ComputerName "baz"
+                    Invoke-Command -session $session -ScriptBlock {Write-Output $foo}
+                    Invoke-Command -session $session -ScriptBlock {$foo = "foo" }
+                }'
+            }
+            # DSC Script resource
+            @{
+                Description = 'DSC Script resource with GetScript {}'
+                ScriptBlock = 'Script ReturnFoo {
+                        GetScript = {
+                            return @{ "Result" = "$foo" }
+                        }
+                    }'
+            }
+            @{
+                Description = 'DSC Script resource with TestScript {}'
+                ScriptBlock = 'Script TestFoo {
+                        TestScript = {
+                            return [bool]$foo
+                        }
+                    }'
+            }
+            @{
+                Description = 'DSC Script resource with SetScript {}'
+                ScriptBlock = 'Script SetFoo {
+                        SetScript = {
+                            $foo | Set-Content -path "~\nonexistent\foo.txt"
+                        }
+                    }'
+            }
+        )
+
+        It "should emit suggested correction" {
+            $ScriptBlock = '{
+                1..2 | ForEach-Object -Parallel { $var }
+            }'
+            $warnings = Invoke-ScriptAnalyzer -ScriptDefinition $ScriptBlock -Settings $settings
+
+            $warnings[0].SuggestedCorrections[0].Text | Should -Be '$using:var'
+        }
+    }
+
+    Context "Should not detect anything" {
+
+        It "should not emit anything for: <Description>" {
+            [System.Array] $warnings = Invoke-ScriptAnalyzer -ScriptDefinition $ScriptBlock -Settings $settings
+            $warnings.Count | Should -Be 0
+        } -TestCases @(
+            @{
+                Description = "Foreach-Object with uninitialized var inside"
+                ScriptBlock = '{
+                    1..2 | ForEach-Object { $var }
+                }'
+            }
+            @{
+                Description = "Foreach-Object -Parallel with uninitialized `$using: var"
+                ScriptBlock = '{
+                    1..2 | foreach-object -Parallel { $using:var }
+                }'
+            }
+            @{
+                Description = "Foreach-Object -Parallel with var assigned locally"
+                ScriptBlock = '{
+                    1..2 | ForEach-Object -Parallel { [string]$var="somevalue" }
+                }'
+            }
+            @{
+                Description = "Foreach-Object -Parallel with built-in var '`$PSBoundParameters' inside"
+                ScriptBlock = '{
+                    1..2 | ForEach-Object -Parallel{ $PSBoundParameters }
+                }'
+            }
+            @{
+                Description = "Foreach-Object -Parallel with vars in other parameters"
+                ScriptBlock = '{
+                    $foo = "bar"
+                    ForEach-Object -Parallel {$_} -InputObject $foo
+                }'
+            }
+            # Start-Job / Start-ThreadJob
+            @{
+                Description = 'Start-Job with $using:'
+                ScriptBlock = '{
+                    $foo = "bar"
+                    Start-Job -ScriptBlock {$using:foo} | Receive-Job -Wait -AutoRemoveJob
+                }'
+            }
+            @{
+                Description = 'Start-ThreadJob with $using:'
+                ScriptBlock = '{
+                    $foo = "bar"
+                    Start-ThreadJob -ScriptBlock {$using:foo} | Receive-Job -Wait -AutoRemoveJob
+                }'
+            }
+            @{
+                Description = 'Start-Job with -InitializationScript with a variable'
+                ScriptBlock = '{
+                    $foo = "bar"
+                    Start-Job -ScriptBlock {$using:foo} -InitializationScript {$foo} | Receive-Job -Wait -AutoRemoveJob
+                }'
+            }
+            @{
+                Description = 'Start-ThreadJob with -InitializationScript with a variable'
+                ScriptBlock = '{
+                    $foo = "bar"
+                    Start-ThreadJob -ScriptBlock {$using:foo} -InitializationScript {$foo} | Receive-Job -Wait -AutoRemoveJob
+                }'
+            }
+            # workflow/inlinescript
+            @{
+                Description = "Workflow/InlineScript"
+                ScriptBlock = '{
+                    $foo = "bar"
+                    workflow baz { InlineScript {$using:foo} }
+                }'
+            }
+            # Invoke-Command
+            @{
+                Description = 'Invoke-Command -Session, var declared in same session, other scriptblock'
+                ScriptBlock = '{
+                    $session = new-PSSession -ComputerName "baz"
+                    Invoke-Command -session $session -ScriptBlock {$foo = "foo" }
+                    Invoke-Command -session $session -ScriptBlock {Write-Output $foo}
+                }'
+            }
+            @{
+                Description = 'Invoke-Command without -ComputerName'
+                ScriptBlock = '{
+                    Invoke-Command -ScriptBlock {Write-Output $foo}
+                }'
+            }
+            # Unsupported scenarios
+            @{
+                Description = 'Rule should skip analysis when Command Name cannot be resolved'
+                ScriptBlock = '{
+                    $commandName = "Invoke-Command"
+                    & $commandName -ComputerName -ScriptBlock { $foo }
+                }'
+            }
+            # DSC Script resource
+            @{
+                Description = 'DSC Script resource with GetScript {}'
+                ScriptBlock = 'Script ReturnFoo {
+                    GetScript = {
+                        return @{ "Result" = "$using:foo" }
+                    }
+                }'
+            }
+            @{
+                Description = 'DSC Script resource with TestScript {}'
+                ScriptBlock = 'Script TestFoo {
+                    TestScript = {
+                        return [bool]$using:foo
+                    }
+                }'
+            }
+            @{
+                Description = 'DSC Script resource with SetScript {}'
+                ScriptBlock = 'Script SetFoo {
+                    SetScript = {
+                        $using:foo | Set-Content -path "~\nonexistent\foo.txt"
+                    }
+                }'
+            }
+            @{
+                Description = 'Non-DSC function with the name SetScript {}'
+                ScriptBlock = '{
+                    SetScript -ScriptBlock {
+                        $foo | Set-Content -path "~\nonexistent\foo.txt"
+                    }
+                }'
+            }
+            # Issue 1492: https://github.com/PowerShell/PSScriptAnalyzer/issues/1492
+            @{
+                Description = 'Does not throw when the same variable name is used in two different sessions'
+                ScriptBlock = @'
+function Get-One{
+    Invoke-Command -Session $sourceRemoteSession {
+        $a = $sccmModule
+        foo $a
+    }
+}
+function Get-Two{
+    Invoke-Command -Session $sourceRemoteSession {
+        $a = $sccmModule
+        foo $a
+    }
+}
+'@
+            }
+        )
+    }
+}