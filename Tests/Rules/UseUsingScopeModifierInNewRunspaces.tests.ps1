--- conflicted
+++ resolved
@@ -1,284 +1,280 @@
-$settings = @{
-    IncludeRules = "PSUseUsingScopeModifierInNewRunspaces"
-    Severity     = "warning" # because we need to prevent ParseErrors from being reported, so 'workflow' keyword will not be flagged when running test on Pwsh.
-}
-
-Describe "UseUsingScopeModifierInNewRunspaces" {
-    Context "Should detect something" {
-        $testCases = @(
-            # Test: Foreach-Object -Parallel {}
-            @{
-                Description = "Foreach-Object -Parallel with undeclared var"
-                ScriptBlock = '{
-                    1..2 | ForEach-Object -Parallel { $var }
-                }'
-            }
-            @{
-                Description = "foreach -parallel alias with undeclared var"
-                ScriptBlock = '{
-                    1..2 | ForEach -Parallel { $var }
-                }'
-            }
-            @{
-                Description = "% -parallel alias with undeclared var"
-                ScriptBlock = '{
-                    1..2 | % -Parallel { $var }
-                }'
-            }
-            @{
-                Description = "Foreach-Object -pa abbreviated param with undeclared var"
-                ScriptBlock = '{
-                    1..2 | foreach-object -pa { $var }
-                }'
-            }
-            @{
-                Description = "Foreach-Object -Parallel nested with undeclared var"
-                ScriptBlock = '{
-                    $myNestedScriptBlock = {
-                        1..2 | ForEach-Object -Parallel { $var }
-                    }
-                }'
-            }
-            # Start-Job / Start-ThreadJob
-            @{
-                Description = 'Start-Job without $using:'
-                ScriptBlock = '{
-                    $foo = "bar"
-                    Start-Job {$foo} | Receive-Job -Wait -AutoRemoveJob
-                }'
-            }
-            @{
-                Description = 'Start-ThreadJob without $using:'
-                ScriptBlock = '{
-                    $foo = "bar"
-                    Start-ThreadJob -ScriptBlock {$foo} | Receive-Job -Wait -AutoRemoveJob
-                }'
-            }
-            @{
-                Description = 'Start-Job with -InitializationScript with a variable'
-                ScriptBlock = '{
-                    $foo = "bar"
-                    Start-Job -ScriptBlock {$foo} -InitializationScript {$foo} | Receive-Job -Wait -AutoRemoveJob
-                }'
-            }
-            @{
-                Description = 'Start-ThreadJob with -InitializationScript with a variable'
-                ScriptBlock = '{
-                    $foo = "bar"
-                    Start-ThreadJob -ScriptBlock {$foo} -InitializationScript {$foo} | Receive-Job -Wait -AutoRemoveJob
-                }'
-            }
-            # workflow/inlinescript
-            @{
-                Description = "Workflow/InlineScript"
-                ScriptBlock = '{
-                    $foo = "bar"
-                    workflow baz { InlineScript {$foo} }
-                }'
-            }
-            # Invoke-Command
-            @{
-                Description = 'Invoke-Command with -ComputerName'
-                ScriptBlock = '{
-                    Invoke-Command -ScriptBlock {Write-Output $foo} -ComputerName "bar"
-                }'
-            }
-            @{
-                Description = 'Invoke-Command with two different sessions, where var is declared in wrong session'
-                ScriptBlock = '{
-                    $session = new-PSSession -ComputerName "baz"
-                    $otherSession = new-PSSession -ComputerName "bar"
-                    Invoke-Command -session $session -ScriptBlock {$foo = "foo" }
-                    Invoke-Command -session $otherSession -ScriptBlock {Write-Output $foo}
-                }'
-            }
-            @{
-                Description = 'Invoke-Command with session, where var is declared after use'
-                ScriptBlock = '{
-                    $session = new-PSSession -ComputerName "baz"
-                    Invoke-Command -session $session -ScriptBlock {Write-Output $foo}
-                    Invoke-Command -session $session -ScriptBlock {$foo = "foo" }
-                }'
-            }
-            # DSC Script resource
-            @{
-                Description = 'DSC Script resource with GetScript {}'
-                ScriptBlock = 'Script ReturnFoo {
-                        GetScript = {
-                            return @{ "Result" = "$foo" }
-                        }
-                    }'
-            }
-            @{
-                Description = 'DSC Script resource with TestScript {}'
-                ScriptBlock = 'Script TestFoo {
-                        TestScript = {
-                            return [bool]$foo
-                        }
-                    }'
-            }
-            @{
-                Description = 'DSC Script resource with SetScript {}'
-                ScriptBlock = 'Script SetFoo {
-                        SetScript = {
-                            $foo | Set-Content -path "~\nonexistent\foo.txt"
-                        }
-                    }'
-            }
-        )
-
-        It "should emit for: <Description>" -TestCases $testCases {
-            param($Description, $ScriptBlock)
-            [System.Array] $warnings = Invoke-ScriptAnalyzer -ScriptDefinition $ScriptBlock -Settings $settings
-            $warnings.Count | Should -Be 1
-        }
-
-        It "should emit suggested correction" {
-            $ScriptBlock = '{
-                1..2 | ForEach-Object -Parallel { $var }
-            }'
-            $warnings = Invoke-ScriptAnalyzer -ScriptDefinition $ScriptBlock -Settings $settings
-
-            $warnings[0].SuggestedCorrections[0].Text | Should -Be '$using:var'
-        }
-    }
-
-    Context "Should not detect anything" {
-        $testCases = @(
-            @{
-                Description = "Foreach-Object with uninitialized var inside"
-                ScriptBlock = '{
-                    1..2 | ForEach-Object { $var }
-                }'
-            }
-            @{
-                Description = "Foreach-Object -Parallel with uninitialized `$using: var"
-                ScriptBlock = '{
-                    1..2 | foreach-object -Parallel { $using:var }
-                }'
-            }
-            @{
-                Description = "Foreach-Object -Parallel with var assigned locally"
-                ScriptBlock = '{
-                    1..2 | ForEach-Object -Parallel { $var="somevalue" }
-                }'
-            }
-            @{
-                Description = "Foreach-Object -Parallel with built-in var '`$PSBoundParameters' inside"
-                ScriptBlock = '{
-                    1..2 | ForEach-Object -Parallel{ $PSBoundParameters }
-                }'
-            }
-            @{
-                Description = "Foreach-Object -Parallel with vars in other parameters"
-                ScriptBlock = '{
-                    $foo = "bar"
-                    ForEach-Object -Parallel {$_} -InputObject $foo
-                }'
-            }
-            # Start-Job / Start-ThreadJob
-            @{
-                Description = 'Start-Job with $using:'
-                ScriptBlock = '{
-                    $foo = "bar"
-                    Start-Job -ScriptBlock {$using:foo} | Receive-Job -Wait -AutoRemoveJob
-                }'
-            }
-            @{
-                Description = 'Start-ThreadJob with $using:'
-                ScriptBlock = '{
-                    $foo = "bar"
-                    Start-ThreadJob -ScriptBlock {$using:foo} | Receive-Job -Wait -AutoRemoveJob
-                }'
-            }
-            @{
-                Description = 'Start-Job with -InitializationScript with a variable'
-                ScriptBlock = '{
-                    $foo = "bar"
-                    Start-Job -ScriptBlock {$using:foo} -InitializationScript {$foo} | Receive-Job -Wait -AutoRemoveJob
-                }'
-            }
-            @{
-                Description = 'Start-ThreadJob with -InitializationScript with a variable'
-                ScriptBlock = '{
-                    $foo = "bar"
-                    Start-ThreadJob -ScriptBlock {$using:foo} -InitializationScript {$foo} | Receive-Job -Wait -AutoRemoveJob
-                }'
-            }
-            # workflow/inlinescript
-            @{
-                Description = "Workflow/InlineScript"
-                ScriptBlock = '{
-                    $foo = "bar"
-                    workflow baz { InlineScript {$using:foo} }
-                }'
-            }
-            # Invoke-Command
-            @{
-                Description = 'Invoke-Command -Session, var declared in same session, other scriptblock'
-                ScriptBlock = '{
-                    $session = new-PSSession -ComputerName "baz"
-                    Invoke-Command -session $session -ScriptBlock {$foo = "foo" }
-                    Invoke-Command -session $session -ScriptBlock {Write-Output $foo}
-                }'
-            }
-            @{
-                Description = 'Invoke-Command without -ComputerName'
-                ScriptBlock = '{
-                    Invoke-Command -ScriptBlock {Write-Output $foo}
-                }'
-            }
-            # Unsupported scenarios
-            @{
-                Description = 'Rule should skip analysis when Command Name cannot be resolved'
-                ScriptBlock = '{
-                    $commandName = "Invoke-Command"
-                    & $commandName -ComputerName -ScriptBlock { $foo }
-                }'
-            }
-            # DSC Script resource
-            @{
-                Description = 'DSC Script resource with GetScript {}'
-                ScriptBlock = 'Script ReturnFoo {
-                    GetScript = {
-                        return @{ "Result" = "$using:foo" }
-                    }
-                }'
-            }
-            @{
-                Description = 'DSC Script resource with TestScript {}'
-                ScriptBlock = 'Script TestFoo {
-                    TestScript = {
-                        return [bool]$using:foo
-                    }
-                }'
-            }
-            @{
-                Description = 'DSC Script resource with SetScript {}'
-                ScriptBlock = 'Script SetFoo {
-                    SetScript = {
-                        $using:foo | Set-Content -path "~\nonexistent\foo.txt"
-                    }
-                }'
-            }
-            @{
-                Description = 'Non-DSC function with the name SetScript {}'
-                ScriptBlock = '{
-                    SetScript -ScriptBlock {
-                        $foo | Set-Content -path "~\nonexistent\foo.txt"
-                    }
-                }'
-            }
-        )
-
-        It "should not emit anything for: <Description>" -TestCases $testCases {
-            param($Description, $ScriptBlock)
-            [System.Array] $warnings = Invoke-ScriptAnalyzer -ScriptDefinition $ScriptBlock -Settings $settings
-            $warnings.Count | Should -Be 0
-        }
-    }
-<<<<<<< HEAD
-=======
-}
->>>>>>> 0cb8f9ec
-}
+$settings = @{
+    IncludeRules = "PSUseUsingScopeModifierInNewRunspaces"
+    Severity     = "warning" # because we need to prevent ParseErrors from being reported, so 'workflow' keyword will not be flagged when running test on Pwsh.
+}
+
+Describe "UseUsingScopeModifierInNewRunspaces" {
+    Context "Should detect something" {
+        $testCases = @(
+            # Test: Foreach-Object -Parallel {}
+            @{
+                Description = "Foreach-Object -Parallel with undeclared var"
+                ScriptBlock = '{
+                    1..2 | ForEach-Object -Parallel { $var }
+                }'
+            }
+            @{
+                Description = "foreach -parallel alias with undeclared var"
+                ScriptBlock = '{
+                    1..2 | ForEach -Parallel { $var }
+                }'
+            }
+            @{
+                Description = "% -parallel alias with undeclared var"
+                ScriptBlock = '{
+                    1..2 | % -Parallel { $var }
+                }'
+            }
+            @{
+                Description = "Foreach-Object -pa abbreviated param with undeclared var"
+                ScriptBlock = '{
+                    1..2 | foreach-object -pa { $var }
+                }'
+            }
+            @{
+                Description = "Foreach-Object -Parallel nested with undeclared var"
+                ScriptBlock = '{
+                    $myNestedScriptBlock = {
+                        1..2 | ForEach-Object -Parallel { $var }
+                    }
+                }'
+            }
+            # Start-Job / Start-ThreadJob
+            @{
+                Description = 'Start-Job without $using:'
+                ScriptBlock = '{
+                    $foo = "bar"
+                    Start-Job {$foo} | Receive-Job -Wait -AutoRemoveJob
+                }'
+            }
+            @{
+                Description = 'Start-ThreadJob without $using:'
+                ScriptBlock = '{
+                    $foo = "bar"
+                    Start-ThreadJob -ScriptBlock {$foo} | Receive-Job -Wait -AutoRemoveJob
+                }'
+            }
+            @{
+                Description = 'Start-Job with -InitializationScript with a variable'
+                ScriptBlock = '{
+                    $foo = "bar"
+                    Start-Job -ScriptBlock {$foo} -InitializationScript {$foo} | Receive-Job -Wait -AutoRemoveJob
+                }'
+            }
+            @{
+                Description = 'Start-ThreadJob with -InitializationScript with a variable'
+                ScriptBlock = '{
+                    $foo = "bar"
+                    Start-ThreadJob -ScriptBlock {$foo} -InitializationScript {$foo} | Receive-Job -Wait -AutoRemoveJob
+                }'
+            }
+            # workflow/inlinescript
+            @{
+                Description = "Workflow/InlineScript"
+                ScriptBlock = '{
+                    $foo = "bar"
+                    workflow baz { InlineScript {$foo} }
+                }'
+            }
+            # Invoke-Command
+            @{
+                Description = 'Invoke-Command with -ComputerName'
+                ScriptBlock = '{
+                    Invoke-Command -ScriptBlock {Write-Output $foo} -ComputerName "bar"
+                }'
+            }
+            @{
+                Description = 'Invoke-Command with two different sessions, where var is declared in wrong session'
+                ScriptBlock = '{
+                    $session = new-PSSession -ComputerName "baz"
+                    $otherSession = new-PSSession -ComputerName "bar"
+                    Invoke-Command -session $session -ScriptBlock {$foo = "foo" }
+                    Invoke-Command -session $otherSession -ScriptBlock {Write-Output $foo}
+                }'
+            }
+            @{
+                Description = 'Invoke-Command with session, where var is declared after use'
+                ScriptBlock = '{
+                    $session = new-PSSession -ComputerName "baz"
+                    Invoke-Command -session $session -ScriptBlock {Write-Output $foo}
+                    Invoke-Command -session $session -ScriptBlock {$foo = "foo" }
+                }'
+            }
+            # DSC Script resource
+            @{
+                Description = 'DSC Script resource with GetScript {}'
+                ScriptBlock = 'Script ReturnFoo {
+                        GetScript = {
+                            return @{ "Result" = "$foo" }
+                        }
+                    }'
+            }
+            @{
+                Description = 'DSC Script resource with TestScript {}'
+                ScriptBlock = 'Script TestFoo {
+                        TestScript = {
+                            return [bool]$foo
+                        }
+                    }'
+            }
+            @{
+                Description = 'DSC Script resource with SetScript {}'
+                ScriptBlock = 'Script SetFoo {
+                        SetScript = {
+                            $foo | Set-Content -path "~\nonexistent\foo.txt"
+                        }
+                    }'
+            }
+        )
+
+        It "should emit for: <Description>" -TestCases $testCases {
+            param($Description, $ScriptBlock)
+            [System.Array] $warnings = Invoke-ScriptAnalyzer -ScriptDefinition $ScriptBlock -Settings $settings
+            $warnings.Count | Should -Be 1
+        }
+
+        It "should emit suggested correction" {
+            $ScriptBlock = '{
+                1..2 | ForEach-Object -Parallel { $var }
+            }'
+            $warnings = Invoke-ScriptAnalyzer -ScriptDefinition $ScriptBlock -Settings $settings
+
+            $warnings[0].SuggestedCorrections[0].Text | Should -Be '$using:var'
+        }
+    }
+
+    Context "Should not detect anything" {
+        $testCases = @(
+            @{
+                Description = "Foreach-Object with uninitialized var inside"
+                ScriptBlock = '{
+                    1..2 | ForEach-Object { $var }
+                }'
+            }
+            @{
+                Description = "Foreach-Object -Parallel with uninitialized `$using: var"
+                ScriptBlock = '{
+                    1..2 | foreach-object -Parallel { $using:var }
+                }'
+            }
+            @{
+                Description = "Foreach-Object -Parallel with var assigned locally"
+                ScriptBlock = '{
+                    1..2 | ForEach-Object -Parallel { $var="somevalue" }
+                }'
+            }
+            @{
+                Description = "Foreach-Object -Parallel with built-in var '`$PSBoundParameters' inside"
+                ScriptBlock = '{
+                    1..2 | ForEach-Object -Parallel{ $PSBoundParameters }
+                }'
+            }
+            @{
+                Description = "Foreach-Object -Parallel with vars in other parameters"
+                ScriptBlock = '{
+                    $foo = "bar"
+                    ForEach-Object -Parallel {$_} -InputObject $foo
+                }'
+            }
+            # Start-Job / Start-ThreadJob
+            @{
+                Description = 'Start-Job with $using:'
+                ScriptBlock = '{
+                    $foo = "bar"
+                    Start-Job -ScriptBlock {$using:foo} | Receive-Job -Wait -AutoRemoveJob
+                }'
+            }
+            @{
+                Description = 'Start-ThreadJob with $using:'
+                ScriptBlock = '{
+                    $foo = "bar"
+                    Start-ThreadJob -ScriptBlock {$using:foo} | Receive-Job -Wait -AutoRemoveJob
+                }'
+            }
+            @{
+                Description = 'Start-Job with -InitializationScript with a variable'
+                ScriptBlock = '{
+                    $foo = "bar"
+                    Start-Job -ScriptBlock {$using:foo} -InitializationScript {$foo} | Receive-Job -Wait -AutoRemoveJob
+                }'
+            }
+            @{
+                Description = 'Start-ThreadJob with -InitializationScript with a variable'
+                ScriptBlock = '{
+                    $foo = "bar"
+                    Start-ThreadJob -ScriptBlock {$using:foo} -InitializationScript {$foo} | Receive-Job -Wait -AutoRemoveJob
+                }'
+            }
+            # workflow/inlinescript
+            @{
+                Description = "Workflow/InlineScript"
+                ScriptBlock = '{
+                    $foo = "bar"
+                    workflow baz { InlineScript {$using:foo} }
+                }'
+            }
+            # Invoke-Command
+            @{
+                Description = 'Invoke-Command -Session, var declared in same session, other scriptblock'
+                ScriptBlock = '{
+                    $session = new-PSSession -ComputerName "baz"
+                    Invoke-Command -session $session -ScriptBlock {$foo = "foo" }
+                    Invoke-Command -session $session -ScriptBlock {Write-Output $foo}
+                }'
+            }
+            @{
+                Description = 'Invoke-Command without -ComputerName'
+                ScriptBlock = '{
+                    Invoke-Command -ScriptBlock {Write-Output $foo}
+                }'
+            }
+            # Unsupported scenarios
+            @{
+                Description = 'Rule should skip analysis when Command Name cannot be resolved'
+                ScriptBlock = '{
+                    $commandName = "Invoke-Command"
+                    & $commandName -ComputerName -ScriptBlock { $foo }
+                }'
+            }
+            # DSC Script resource
+            @{
+                Description = 'DSC Script resource with GetScript {}'
+                ScriptBlock = 'Script ReturnFoo {
+                    GetScript = {
+                        return @{ "Result" = "$using:foo" }
+                    }
+                }'
+            }
+            @{
+                Description = 'DSC Script resource with TestScript {}'
+                ScriptBlock = 'Script TestFoo {
+                    TestScript = {
+                        return [bool]$using:foo
+                    }
+                }'
+            }
+            @{
+                Description = 'DSC Script resource with SetScript {}'
+                ScriptBlock = 'Script SetFoo {
+                    SetScript = {
+                        $using:foo | Set-Content -path "~\nonexistent\foo.txt"
+                    }
+                }'
+            }
+            @{
+                Description = 'Non-DSC function with the name SetScript {}'
+                ScriptBlock = '{
+                    SetScript -ScriptBlock {
+                        $foo | Set-Content -path "~\nonexistent\foo.txt"
+                    }
+                }'
+            }
+        )
+
+        It "should not emit anything for: <Description>" -TestCases $testCases {
+            param($Description, $ScriptBlock)
+            [System.Array] $warnings = Invoke-ScriptAnalyzer -ScriptDefinition $ScriptBlock -Settings $settings
+            $warnings.Count | Should -Be 0
+        }
+    }
+}