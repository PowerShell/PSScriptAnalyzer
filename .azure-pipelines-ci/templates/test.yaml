parameters:
- name: pwsh
  type: boolean
  default: true

steps:
- task: DownloadPipelineArtifact@2
  displayName: 'Download Pipeline Artifact: out Folder'
  inputs:
    artifactName: out
    targetPath: '$(Build.SourcesDirectory)/out'
- task: PowerShell@2
  displayName: 'Test'
  inputs:
    targetType: inline
    pwsh: $[ parameters.pwsh ]
    script: |
      Import-Module .\tools\appveyor.psm1
      Invoke-AppveyorTest -CheckoutPath $env:BUILD_SOURCESDIRECTORY
- task: PublishTestResults@2
  inputs:
    testRunner: NUnit
<<<<<<< HEAD
    testResultsFiles: 'testResults.xml'
    condition: succeededOrFailed()
=======
    testResultsFiles: 'TestResults.xml'
  condition: succeededOrFailed()
>>>>>>> eefa9718
<|MERGE_RESOLUTION|>--- conflicted
+++ resolved
@@ -20,10 +20,5 @@
 - task: PublishTestResults@2
   inputs:
     testRunner: NUnit
-<<<<<<< HEAD
     testResultsFiles: 'testResults.xml'
-    condition: succeededOrFailed()
-=======
-    testResultsFiles: 'TestResults.xml'
-  condition: succeededOrFailed()
->>>>>>> eefa9718
+  condition: succeededOrFailed()