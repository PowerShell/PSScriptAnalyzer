--- conflicted
+++ resolved
@@ -21,26 +21,6 @@
   - pwsh: if ($env:PowerShellEdition -eq 'PowerShellCore')    { Import-Module .\tools\appveyor.psm1; Invoke-AppveyorInstall }
 
 build_script:
-<<<<<<< HEAD
-    - ps: |
-        $PSVersionTable
-        Write-Verbose "Pester version: $((Get-Command Invoke-Pester).Version)" -Verbose
-        Write-Verbose ".NET SDK version: $(dotnet --version)" -Verbose
-        Push-Location C:\projects\psscriptanalyzer
-        # Test build using netstandard to test whether APIs are being called that are not available in .Net Core. Remove output afterwards.
-        .\buildCoreClr.ps1 -Framework netstandard2.0 -Configuration Release -Build
-        git clean -dfx
-        C:\projects\psscriptanalyzer\buildCoreClr.ps1 -Framework net451 -Configuration $env:BuildConfiguration -Build
-        C:\projects\psscriptanalyzer\build.ps1 -BuildDocs
-        Pop-Location
-
-# branches to build
-branches:
-  # whitelist
-  only:
-    - master
-    - development
-=======
   - ps:   |
             if ($env:PowerShellEdition -eq 'WindowsPowerShell') {
                 Invoke-AppveyorBuild -CheckoutPath $env:APPVEYOR_BUILD_FOLDER -BuildConfiguration $env:BuildConfiguration -BuildType 'FullCLR'
@@ -50,7 +30,6 @@
                 Import-Module .\tools\appveyor.psm1 # Appveyor does not persist pwsh sessions like it does for ps
                 Invoke-AppveyorBuild -CheckoutPath $env:APPVEYOR_BUILD_FOLDER -BuildConfiguration $env:BuildConfiguration -BuildType 'NetStandard'
             }
->>>>>>> a7d23f7f
 
 # Test scripts are not in a module function because the tests behave differently for unknown reasons in AppVeyor
 test_script:
