{
    "sdk": {
<<<<<<< HEAD
        "version": "2.1.400"
=======
        "version": "2.1.401"
>>>>>>> 2df52abc
    }
}<|MERGE_RESOLUTION|>--- conflicted
+++ resolved
@@ -1,9 +1,5 @@
 {
     "sdk": {
-<<<<<<< HEAD
-        "version": "2.1.400"
-=======
         "version": "2.1.401"
->>>>>>> 2df52abc
     }
 }