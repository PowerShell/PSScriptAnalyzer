--- conflicted
+++ resolved
@@ -16,11 +16,9 @@
 }
 ```
 
-<<<<<<< HEAD
-The parameter `compatibility` is a list that contain any of the following `{desktop-2.0-windows, desktop-3.0-windows, desktop-4.0-windows, desktop-5.1.14393.206-windows, core-6.0.2-windows, core-6.0.2-linux, core-6.0.2-macos}`.
-=======
 The parameter `compatibility` is a list that contain any of the following
 
+- desktop-2.0-windows
 - desktop-3.0-windows
 - desktop-4.0-windows (taken from Windows Server 2012R2)
 - desktop-5.1.14393.206-windows
@@ -30,5 +28,4 @@
 - core-6.1.0-macos
 
 Usually, patched versions of PowerShell have the same cmdlet data, therefore only settings of major and minor versions of PowerShell are supplied. One can also create a custom settings file as well with the [New-CommandDataFile.ps1](https://github.com/PowerShell/PSScriptAnalyzer/blob/development/Utils/New-CommandDataFile.ps1) script and use it by placing the created `JSON` into the `Settings` folder of the `PSScriptAnalyzer` module installation folder, then the `compatibility` parameter is just its file name (that can also be changed if desired).
-Note that the `core-6.0.2-*` files were removed in PSScriptAnalyzer 1.18 since PowerShell 6.0 reached it's end of life.
->>>>>>> dce4119c
+Note that the `core-6.0.2-*` files were removed in PSScriptAnalyzer 1.18 since PowerShell 6.0 reached it's end of life.