﻿<Project Sdk="Microsoft.NET.Sdk">

  <PropertyGroup>
    <VersionPrefix>1.17.1</VersionPrefix>
    <TargetFrameworks>netstandard2.0;net452</TargetFrameworks>
    <AssemblyName>Microsoft.Windows.PowerShell.ScriptAnalyzer.BuiltinRules</AssemblyName>
    <PackageId>Rules</PackageId>
    <RootNamespace>Microsoft.Windows.PowerShell.ScriptAnalyzer</RootNamespace> <!-- Namespace needs to match Assembly name for ressource binding -->
  </PropertyGroup>

  <ItemGroup>
    <ProjectReference Include="..\Engine\Engine.csproj" />
    <PackageReference Include="Newtonsoft.Json" Version="10.0.3" />
    <PackageReference Include="Microsoft.Management.Infrastructure" Version="1.0.0" />
  </ItemGroup>

  <ItemGroup Condition=" '$(TargetFramework)' == 'net452' ">
    <Reference Include="System.ComponentModel.Composition" />
    <Reference Include="System.Data.Entity.Design" />
  </ItemGroup>

  <PropertyGroup Condition=" '$(TargetFramework)' == 'net452' ">
    <DebugType>portable</DebugType>
  </PropertyGroup>

  <PropertyGroup Condition=" '$(TargetFramework)' == 'netstandard2.0' ">
    <DefineConstants>$(DefineConstants);CORECLR</DefineConstants>
  </PropertyGroup>

  <ItemGroup>
    <Compile Update="Strings.Designer.cs">
      <DesignTime>True</DesignTime>
      <AutoGen>True</AutoGen>
      <DependentUpon>Strings.resx</DependentUpon>
    </Compile>
  </ItemGroup>

  <ItemGroup>
    <EmbeddedResource Update="Strings.resx">
      <Generator>ResXFileCodeGenerator</Generator>
      <LastGenOutput>Strings.Designer.cs</LastGenOutput>
    </EmbeddedResource>
  </ItemGroup>
<<<<<<< HEAD
=======

  <ItemGroup Condition="'$(TargetFramework)' == 'net452' ">
    <PackageReference Include="Microsoft.Management.Infrastructure" Version="1.0.0-alpha*" />
  </ItemGroup>
>>>>>>> 7633842e
  
  <ItemGroup Condition="'$(TargetFramework)' == 'netstandard2.0'">
    <PackageReference Include="System.Reflection.TypeExtensions" Version="4.5.1" />
    <Compile Remove="UseSingularNouns.cs" />
  </ItemGroup>

  <PropertyGroup Condition=" '$(Configuration)' == 'PSV3Release' ">
    <DefineConstants>$(DefineConstants);PSV3</DefineConstants>
  </PropertyGroup>

  <PropertyGroup Condition=" '$(Configuration)' == 'PSV4Release' ">
    <DefineConstants>$(DefineConstants);PSV3;PSV4</DefineConstants>
  </PropertyGroup>

</Project><|MERGE_RESOLUTION|>--- conflicted
+++ resolved
@@ -41,14 +41,7 @@
       <LastGenOutput>Strings.Designer.cs</LastGenOutput>
     </EmbeddedResource>
   </ItemGroup>
-<<<<<<< HEAD
-=======
 
-  <ItemGroup Condition="'$(TargetFramework)' == 'net452' ">
-    <PackageReference Include="Microsoft.Management.Infrastructure" Version="1.0.0-alpha*" />
-  </ItemGroup>
->>>>>>> 7633842e
-  
   <ItemGroup Condition="'$(TargetFramework)' == 'netstandard2.0'">
     <PackageReference Include="System.Reflection.TypeExtensions" Version="4.5.1" />
     <Compile Remove="UseSingularNouns.cs" />
