﻿<Project Sdk="Microsoft.NET.Sdk">

  <PropertyGroup>
    <VersionPrefix>1.17.1</VersionPrefix>
    <TargetFrameworks>netstandard2.0;net452</TargetFrameworks>
    <AssemblyName>Microsoft.Windows.PowerShell.ScriptAnalyzer.BuiltinRules</AssemblyName>
    <PackageId>Rules</PackageId>
    <RootNamespace>Microsoft.Windows.PowerShell.ScriptAnalyzer</RootNamespace> <!-- Namespace needs to match Assembly name for ressource binding -->
  </PropertyGroup>

  <ItemGroup>
    <ProjectReference Include="..\Engine\Engine.csproj" />
<<<<<<< HEAD
    <PackageReference Include="Newtonsoft.Json" Version="10.0.3" />
    <PackageReference Include="Microsoft.Management.Infrastructure" Version="1.0.0" />
=======
    <PackageReference Include="Newtonsoft.Json" Version="11.0.2" />
>>>>>>> c366328d
  </ItemGroup>

  <ItemGroup Condition=" '$(TargetFramework)' == 'net452' ">
    <Reference Include="System.ComponentModel.Composition" />
    <Reference Include="System.Data.Entity.Design" />
  </ItemGroup>

  <PropertyGroup Condition=" '$(TargetFramework)' == 'net452' ">
    <DebugType>portable</DebugType>
  </PropertyGroup>

  <PropertyGroup Condition=" '$(TargetFramework)' == 'netstandard2.0' ">
    <DefineConstants>$(DefineConstants);CORECLR</DefineConstants>
  </PropertyGroup>

  <ItemGroup>
    <Compile Update="Strings.Designer.cs">
      <DesignTime>True</DesignTime>
      <AutoGen>True</AutoGen>
      <DependentUpon>Strings.resx</DependentUpon>
    </Compile>
  </ItemGroup>

  <ItemGroup>
    <EmbeddedResource Update="Strings.resx">
      <Generator>ResXFileCodeGenerator</Generator>
      <LastGenOutput>Strings.Designer.cs</LastGenOutput>
    </EmbeddedResource>
  </ItemGroup>

  <ItemGroup Condition="'$(TargetFramework)' == 'netstandard2.0'">
    <PackageReference Include="System.Reflection.TypeExtensions" Version="4.5.1" />
    <Compile Remove="UseSingularNouns.cs" />
  </ItemGroup>
  
  <ItemGroup>
    <ProjectReference Include="..\PSCompatibilityAnalyzer\Microsoft.PowerShell.CrossCompatibility\Microsoft.PowerShell.CrossCompatibility.csproj" />
  </ItemGroup>

  <PropertyGroup Condition=" '$(Configuration)' == 'PSV3Release' ">
    <DefineConstants>$(DefineConstants);PSV3</DefineConstants>
  </PropertyGroup>

  <PropertyGroup Condition=" '$(Configuration)' == 'PSV4Release' ">
    <DefineConstants>$(DefineConstants);PSV3;PSV4</DefineConstants>
  </PropertyGroup>

  <PropertyGroup Condition=" '$(Configuration)' == 'PSV3Debug' ">
    <DefineConstants>$(DefineConstants);PSV3</DefineConstants>
  </PropertyGroup>

  <PropertyGroup Condition=" '$(Configuration)' == 'PSV4Debug' ">
    <DefineConstants>$(DefineConstants);PSV3;PSV4</DefineConstants>
  </PropertyGroup>

</Project><|MERGE_RESOLUTION|>--- conflicted
+++ resolved
@@ -10,12 +10,8 @@
 
   <ItemGroup>
     <ProjectReference Include="..\Engine\Engine.csproj" />
-<<<<<<< HEAD
-    <PackageReference Include="Newtonsoft.Json" Version="10.0.3" />
+    <PackageReference Include="Newtonsoft.Json" Version="11.0.2" />
     <PackageReference Include="Microsoft.Management.Infrastructure" Version="1.0.0" />
-=======
-    <PackageReference Include="Newtonsoft.Json" Version="11.0.2" />
->>>>>>> c366328d
   </ItemGroup>
 
   <ItemGroup Condition=" '$(TargetFramework)' == 'net452' ">
