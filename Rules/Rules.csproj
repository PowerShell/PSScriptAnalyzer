--- conflicted
+++ resolved
@@ -16,15 +16,9 @@
 
   </ItemGroup>
 
-<<<<<<< HEAD
-  <ItemGroup Condition=" '$(TargetFramework)' == 'netcoreapp3.1' ">
+  <ItemGroup Condition=" '$(TargetFramework)' == 'net6' ">
     <!--  The version of Newtonsoft.Json needs to be newer than the version in the oldest supported version of PowerShell 7: https://github.com/PowerShell/PowerShell/blob/v7.2.17/src/System.Management.Automation/System.Management.Automation.csproj#L15 -->
     <PackageReference Include="Newtonsoft.Json" Version="13.0.3" />
-=======
-  <ItemGroup Condition=" '$(TargetFramework)' == 'net6' ">
-    <!--  The version of Newtonsoft.Json needs to be newer than the version in the oldest supported version of PowerShell 7: https://github.com/PowerShell/PowerShell/blob/v7.0.11/src/System.Management.Automation/System.Management.Automation.csproj#L15 -->
-    <PackageReference Include="Newtonsoft.Json" Version="12.0.3" />
->>>>>>> 9314e69a
     <PackageReference Include="System.Reflection.TypeExtensions" Version="4.7.0" />
     <PackageReference Include="Microsoft.Management.Infrastructure" Version="2.0.0" />
     <PackageReference Include="Pluralize.NET" Version="1.0.2" />
