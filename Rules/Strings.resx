﻿<?xml version="1.0" encoding="utf-8"?>
<root>
  <!-- 
    Microsoft ResX Schema 
    
    Version 2.0
    
    The primary goals of this format is to allow a simple XML format 
    that is mostly human readable. The generation and parsing of the 
    various data types are done through the TypeConverter classes 
    associated with the data types.
    
    Example:
    
    ... ado.net/XML headers & schema ...
    <resheader name="resmimetype">text/microsoft-resx</resheader>
    <resheader name="version">2.0</resheader>
    <resheader name="reader">System.Resources.ResXResourceReader, System.Windows.Forms, ...</resheader>
    <resheader name="writer">System.Resources.ResXResourceWriter, System.Windows.Forms, ...</resheader>
    <data name="Name1"><value>this is my long string</value><comment>this is a comment</comment></data>
    <data name="Color1" type="System.Drawing.Color, System.Drawing">Blue</data>
    <data name="Bitmap1" mimetype="application/x-microsoft.net.object.binary.base64">
        <value>[base64 mime encoded serialized .NET Framework object]</value>
    </data>
    <data name="Icon1" type="System.Drawing.Icon, System.Drawing" mimetype="application/x-microsoft.net.object.bytearray.base64">
        <value>[base64 mime encoded string representing a byte array form of the .NET Framework object]</value>
        <comment>This is a comment</comment>
    </data>
                
    There are any number of "resheader" rows that contain simple 
    name/value pairs.
    
    Each data row contains a name, and value. The row also contains a 
    type or mimetype. Type corresponds to a .NET class that support 
    text/value conversion through the TypeConverter architecture. 
    Classes that don't support this are serialized and stored with the 
    mimetype set.
    
    The mimetype is used for serialized objects, and tells the 
    ResXResourceReader how to depersist the object. This is currently not 
    extensible. For a given mimetype the value must be set accordingly:
    
    Note - application/x-microsoft.net.object.binary.base64 is the format 
    that the ResXResourceWriter will generate, however the reader can 
    read any of the formats listed below.
    
    mimetype: application/x-microsoft.net.object.binary.base64
    value   : The object must be serialized with 
            : System.Runtime.Serialization.Formatters.Binary.BinaryFormatter
            : and then encoded with base64 encoding.
    
    mimetype: application/x-microsoft.net.object.soap.base64
    value   : The object must be serialized with 
            : System.Runtime.Serialization.Formatters.Soap.SoapFormatter
            : and then encoded with base64 encoding.

    mimetype: application/x-microsoft.net.object.bytearray.base64
    value   : The object must be serialized into a byte array 
            : using a System.ComponentModel.TypeConverter
            : and then encoded with base64 encoding.
    -->
  <xsd:schema id="root" xmlns="" xmlns:xsd="http://www.w3.org/2001/XMLSchema" xmlns:msdata="urn:schemas-microsoft-com:xml-msdata">
    <xsd:import namespace="http://www.w3.org/XML/1998/namespace" />
    <xsd:element name="root" msdata:IsDataSet="true">
      <xsd:complexType>
        <xsd:choice maxOccurs="unbounded">
          <xsd:element name="metadata">
            <xsd:complexType>
              <xsd:sequence>
                <xsd:element name="value" type="xsd:string" minOccurs="0" />
              </xsd:sequence>
              <xsd:attribute name="name" use="required" type="xsd:string" />
              <xsd:attribute name="type" type="xsd:string" />
              <xsd:attribute name="mimetype" type="xsd:string" />
              <xsd:attribute ref="xml:space" />
            </xsd:complexType>
          </xsd:element>
          <xsd:element name="assembly">
            <xsd:complexType>
              <xsd:attribute name="alias" type="xsd:string" />
              <xsd:attribute name="name" type="xsd:string" />
            </xsd:complexType>
          </xsd:element>
          <xsd:element name="data">
            <xsd:complexType>
              <xsd:sequence>
                <xsd:element name="value" type="xsd:string" minOccurs="0" msdata:Ordinal="1" />
                <xsd:element name="comment" type="xsd:string" minOccurs="0" msdata:Ordinal="2" />
              </xsd:sequence>
              <xsd:attribute name="name" type="xsd:string" use="required" msdata:Ordinal="1" />
              <xsd:attribute name="type" type="xsd:string" msdata:Ordinal="3" />
              <xsd:attribute name="mimetype" type="xsd:string" msdata:Ordinal="4" />
              <xsd:attribute ref="xml:space" />
            </xsd:complexType>
          </xsd:element>
          <xsd:element name="resheader">
            <xsd:complexType>
              <xsd:sequence>
                <xsd:element name="value" type="xsd:string" minOccurs="0" msdata:Ordinal="1" />
              </xsd:sequence>
              <xsd:attribute name="name" type="xsd:string" use="required" />
            </xsd:complexType>
          </xsd:element>
        </xsd:choice>
      </xsd:complexType>
    </xsd:element>
  </xsd:schema>
  <resheader name="resmimetype">
    <value>text/microsoft-resx</value>
  </resheader>
  <resheader name="version">
    <value>2.0</value>
  </resheader>
  <resheader name="reader">
    <value>System.Resources.ResXResourceReader, System.Windows.Forms, Version=4.0.0.0, Culture=neutral, PublicKeyToken=b77a5c561934e089</value>
  </resheader>
  <resheader name="writer">
    <value>System.Resources.ResXResourceWriter, System.Windows.Forms, Version=4.0.0.0, Culture=neutral, PublicKeyToken=b77a5c561934e089</value>
  </resheader>
  <data name="AvoidUsingCmdletAliasesDescription" xml:space="preserve">
    <value>An alias is an alternate name or nickname for a cmdlet or for a command element, such as a function, script, file, or executable file. An implicit alias is also the omission of the 'Get-' prefix for commands with this prefix. But when writing scripts that will potentially need to be maintained over time, either by the original author or another Windows PowerShell scripter, please consider using full cmdlet name instead of alias. Aliases can introduce these problems, readability, understandability and availability.</value>
  </data>
  <data name="AvoidUsingCmdletAliasesCommonName" xml:space="preserve">
    <value>Avoid Using Cmdlet Aliases or omitting the 'Get-' prefix.</value>
  </data>
  <data name="AvoidUsingEmptyCatchBlockDescription" xml:space="preserve">
    <value>Empty catch blocks are considered poor design decisions because if an error occurs in the try block, this error is simply swallowed and not acted upon. While this does not inherently lead to bad things. It can and this should be avoided if possible. To fix a violation of this rule, using Write-Error or throw statements in catch blocks.</value>
  </data>
  <data name="AvoidUsingEmptyCatchBlockCommonName" xml:space="preserve">
    <value>Avoid Using Empty Catch Block</value>
  </data>
  <data name="AvoidUsingInvokeExpressionRuleDescription" xml:space="preserve">
    <value>The Invoke-Expression cmdlet evaluates or runs a specified string as a command and returns the results of the expression or command. It can be extraordinarily powerful so it is not that you want to never use it but you need to be very careful about using it.  In particular, you are probably on safe ground if the data only comes from the program itself.  If you include any data provided from the user - you need to protect yourself from Code Injection. To fix a violation of this rule, please remove Invoke-Expression from script and find other options instead.</value>
  </data>
  <data name="AvoidUsingInvokeExpressionRuleCommonName" xml:space="preserve">
    <value>Avoid Using Invoke-Expression</value>
  </data>
  <data name="AvoidUsingPositionalParametersDescription" xml:space="preserve">
    <value>Readability and clarity should be the goal of any script we expect to maintain over time. When calling a command that takes parameters, where possible consider using name parameters as opposed to positional parameters. To fix a violation of this rule, please use named parameters instead of positional parameters when calling a command.</value>
  </data>
  <data name="AvoidUsingPositionalParametersCommonName" xml:space="preserve">
    <value>Avoid Using Positional Parameters</value>
  </data>
  <data name="ProvideCommentHelpDescription" xml:space="preserve">
    <value>Checks that all cmdlets have a help comment. This rule only checks existence. It does not check the content of the comment.</value>
  </data>
  <data name="ProvideCommentHelpError" xml:space="preserve">
    <value>The cmdlet '{0}' does not have a help comment.</value>
  </data>
  <data name="ProvideCommentHelpCommonName" xml:space="preserve">
    <value>Basic Comment Help</value>
  </data>
  <data name="UseApprovedVerbsDescription" xml:space="preserve">
    <value>Checks that all defined cmdlets use approved verbs. This is in line with PowerShell's best practices.</value>
  </data>
  <data name="UseApprovedVerbsError" xml:space="preserve">
    <value>The cmdlet '{0}' uses an unapproved verb.</value>
  </data>
  <data name="UseApprovedVerbsCommonName" xml:space="preserve">
    <value>Cmdlet Verbs</value>
  </data>
  <data name="UseDeclaredVarsMoreThanAssignmentsDescription" xml:space="preserve">
    <value>Ensure declared variables are used elsewhere in the script and not just during assignment.</value>
  </data>
  <data name="UseDeclaredVarsMoreThanAssignmentsError" xml:space="preserve">
    <value>The variable '{0}' is assigned but never used.</value>
  </data>
  <data name="UseDeclaredVarsMoreThanAssignmentsCommonName" xml:space="preserve">
    <value>Extra Variables</value>
  </data>
  <data name="AvoidGlobalVarsDescription" xml:space="preserve">
    <value>Checks that global variables are not used. Global variables are strongly discouraged as they can cause errors across different systems.</value>
  </data>
  <data name="AvoidGlobalVarsError" xml:space="preserve">
    <value>Found global variable '{0}'.</value>
  </data>
  <data name="AvoidGlobalVarsCommonName" xml:space="preserve">
    <value>No Global Variables</value>
  </data>
  <data name="PossibleIncorrectComparisonWithNullDescription" xml:space="preserve">
    <value>Checks that $null is on the left side of any equaltiy comparisons (eq, ne, ceq, cne, ieq, ine). When there is an array on the left side of a null equality comparison, PowerShell will check for a $null IN the array rather than if the array is null. If the two sides of the comaprision are switched this is fixed. Therefore, $null should always be on the left side of equality comparisons just in case.</value>
  </data>
  <data name="PossibleIncorrectComparisonWithNullError" xml:space="preserve">
    <value>$null should be on the left side of equality comparisons.</value>
  </data>
  <data name="PossibleIncorrectComparisonWithNullCommonName" xml:space="preserve">
    <value>Null Comparison</value>
  </data>
  <data name="OneCharDescription" xml:space="preserve">
    <value>Checks that cmdlets and parameters have more than one character.</value>
  </data>
  <data name="OneCharErrorCmdlet" xml:space="preserve">
    <value>The cmdlet name '{0}' only has one character.</value>
  </data>
  <data name="OneCharErrorParameter" xml:space="preserve">
    <value>The cmdlet '{0}' has a parameter '{1}' that only has one character.</value>
  </data>
  <data name="OneCharErrorParameterSB" xml:space="preserve">
    <value>A script block has a parameter '{0}' that only has one character.</value>
  </data>
  <data name="OneCharCommonName" xml:space="preserve">
    <value>One Char</value>
  </data>
  <data name="UsePSCredentialTypeDescription" xml:space="preserve">
    <value>For PowerShell 4.0 and earlier, a parameter named Credential with type PSCredential must have a credential transformation attribute defined after the PSCredential type attribute. </value>
  </data>
  <data name="UsePSCredentialTypeError" xml:space="preserve">
    <value>The Credential parameter in '{0}' must be of type PSCredential. For PowerShell 4.0 and earlier, please define a credential transformation attribute, e.g. [System.Management.Automation.Credential()], after the PSCredential type attribute.</value>
  </data>
  <data name="UsePSCredentialTypeErrorSB" xml:space="preserve">
    <value>The Credential parameter found in the script block must be of type PSCredential. For PowerShell 4.0 and earlier please define a credential transformation attribute, e.g. [System.Management.Automation.Credential()], after the PSCredential type attribute. </value>
  </data>
  <data name="UsePSCredentialTypeCommonName" xml:space="preserve">
    <value>Use PSCredential type.</value>
  </data>
  <data name="ReservedCmdletCharDescription" xml:space="preserve">
    <value>Checks for reserved characters in cmdlet names. These characters usually cause a parsing error. Otherwise they will generally cause runtime errors.</value>
  </data>
  <data name="ReservedCmdletCharError" xml:space="preserve">
    <value>The cmdlet '{0}' uses a reserved char in its name.</value>
  </data>
  <data name="ReservedCmdletCharCommonName" xml:space="preserve">
    <value>Reserved Cmdlet Chars</value>
  </data>
  <data name="ReservedParamsCmdletPrefix" xml:space="preserve">
    <value>The cmdlet '{0}'</value>
  </data>
  <data name="ReservedParamsDescription" xml:space="preserve">
    <value>Checks for reserved parameters in function definitions. If these parameters are defined by the user, an error generally occurs.</value>
  </data>
  <data name="ReservedParamsError" xml:space="preserve">
    <value>'{0}' defines the reserved common parameter '{1}'.</value>
  </data>
  <data name="ReservedParamsCommonName" xml:space="preserve">
    <value>Reserved Parameters</value>
  </data>
  <data name="ReservedParamsScriptPrefix" xml:space="preserve">
    <value>The script</value>
  </data>
  <data name="ReserverCmdletChars" xml:space="preserve">
    <value>#,(){}[]&amp;/\\$^;:\"'&lt;&gt;|?@`*%+=~</value>
  </data>
  <data name="ShouldProcessDescription" xml:space="preserve">
    <value>Checks that if the SupportsShouldProcess is present, the function calls ShouldProcess/ShouldContinue and vice versa. Scripts with one or the other but not both will generally run into an error or unexpected behavior.</value>
  </data>
  <data name="ShouldProcessErrorHasAttribute" xml:space="preserve">
    <value>'{0}' has the ShouldProcess attribute but does not call ShouldProcess/ShouldContinue.</value>
  </data>
  <data name="ShouldProcessErrorHasAttributeSB" xml:space="preserve">
    <value>A script block has the ShouldProcess attribute but does not call ShouldProcess/ShouldContinue.</value>
  </data>
  <data name="ShouldProcessErrorHasCmdlet" xml:space="preserve">
    <value>'{0}' calls ShouldProcess/ShouldContinue but does not have the ShouldProcess attribute.</value>
  </data>
  <data name="ShouldProcessErrorHasCmdletSB" xml:space="preserve">
    <value>A script block calls ShouldProcess/ShouldContinue but does not have the ShouldProcess attribute.</value>
  </data>
  <data name="ShouldProcessCommonName" xml:space="preserve">
    <value>Should Process</value>
  </data>
  <data name="SourceName" xml:space="preserve">
    <value>PS</value>
  </data>
  <data name="UseVerboseMessageInDSCResourceDescription" xml:space="preserve">
    <value>It is a best practice to emit informative, verbose messages in DSC resource functions. This helps in debugging issues when a DSC configuration is executed.</value>
  </data>
  <data name="UseVerboseMessageInDSCResourceErrorFunction" xml:space="preserve">
    <value>There is no call to Write-Verbose in DSC function '{0}'. If you are using Write-Verbose in a helper function, suppress this rule application.</value>
  </data>
  <data name="UseVerboseMessageInDSCResourceCommonName" xml:space="preserve">
    <value>Use verbose message in DSC resource</value>
  </data>
  <data name="MissingModuleManifestFieldDescription" xml:space="preserve">
    <value>Some fields of the module manifest (such as ModuleVersion) are required.</value>
  </data>
  <data name="MissingModuleManifestFieldCommonName" xml:space="preserve">
    <value>Module Manifest Fields</value>
  </data>
  <data name="AvoidUnloadableModuleDescription" xml:space="preserve">
    <value>If a script file is in a PowerShell module folder, then that folder must be loadable.</value>
  </data>
  <data name="AvoidUnloadableModuleError" xml:space="preserve">
    <value>Cannot load the module '{0}' that file '{1}' is in.</value>
  </data>
  <data name="AvoidUnloadableModuleCommonName" xml:space="preserve">
    <value>Module Must Be Loadable</value>
  </data>
  <data name="NullErrorMessage" xml:space="preserve">
    <value>Error Message is Null.</value>
  </data>
  <data name="AvoidUsingPlainTextForPasswordDescription" xml:space="preserve">
    <value>Password parameters that take in plaintext will expose passwords and compromise the security of your system.</value>
  </data>
  <data name="AvoidUsingPlainTextForPasswordError" xml:space="preserve">
    <value>Parameter '{0}' should use SecureString, otherwise this will expose sensitive information. See ConvertTo-SecureString for more information.</value>
  </data>
  <data name="AvoidUsingPlainTextForPasswordCommonName" xml:space="preserve">
    <value>Avoid Using Plain Text For Password Parameter</value>
  </data>
  <data name="AvoidUsingConvertToSecureStringWithPlainTextDescription" xml:space="preserve">
    <value>Using ConvertTo-SecureString with plain text will expose secure information.</value>
  </data>
  <data name="AvoidUsingConvertToSecureStringWithPlainTextError" xml:space="preserve">
    <value>File '{0}' uses ConvertTo-SecureString with plaintext. This will expose secure information. Encrypted standard strings should be used instead.</value>
  </data>
  <data name="AvoidUsingConvertToSecureStringWithPlainTextCommonName" xml:space="preserve">
    <value>Avoid Using SecureString With Plain Text</value>
  </data>
  <data name="AvoidDefaultValueSwitchParameterDescription" xml:space="preserve">
    <value>Switch parameter should not default to true.</value>
  </data>
  <data name="AvoidDefaultValueSwitchParameterError" xml:space="preserve">
    <value>File '{0}' has a switch parameter default to true.</value>
  </data>
  <data name="AvoidDefaultValueSwitchParameterCommonName" xml:space="preserve">
    <value>Switch Parameters Should Not Default To True</value>
  </data>
  <data name="AvoidShouldContinueWithoutForceDescription" xml:space="preserve">
    <value>Functions that use ShouldContinue should have a boolean force parameter to allow user to bypass it.</value>
  </data>
  <data name="AvoidShouldContinueWithoutForceError" xml:space="preserve">
    <value>Function '{0}' in file '{1}' uses ShouldContinue but does not have a boolean force parameter. The force parameter will allow users of the script to bypass ShouldContinue prompt</value>
  </data>
  <data name="AvoidShouldContinueWithoutForceCommonName" xml:space="preserve">
    <value>Avoid Using ShouldContinue Without Boolean Force Parameter</value>
  </data>
  <data name="AvoidUsingClearHostDescription" xml:space="preserve">
    <value>Using Clear-Host is not recommended because the cmdlet may not work in some hosts or there may even be no hosts at all.</value>
  </data>
  <data name="AvoidUsingClearHostError" xml:space="preserve">
    <value>File '{0}' uses Clear-Host. This is not recommended because it may not work in some hosts or there may even be no hosts at all.</value>
  </data>
  <data name="AvoidUsingClearHostCommonName" xml:space="preserve">
    <value>Avoid Using Clear-Host</value>
  </data>
  <data name="AvoidUsingConsoleWriteError" xml:space="preserve">
    <value>File '{0}' uses Console.'{1}'. Using Console to write is not recommended because it may not work in all hosts or there may even be no hosts at all. Use Write-Output instead.</value>
  </data>
  <data name="AvoidUsingWriteHostDescription" xml:space="preserve">
    <value>Avoid using the Write-Host cmdlet. Instead, use Write-Output, Write-Verbose, or Write-Information. Because Write-Host is host-specific, its implementation might vary unpredictably. Also, prior to PowerShell 5.0, Write-Host did not write to a stream, so users cannot suppress it, capture its value, or redirect it.</value>
  </data>
  <data name="AvoidUsingWriteHostError" xml:space="preserve">
    <value>File '{0}' uses Write-Host. Avoid using Write-Host because it might not work in all hosts, does not work when there is no host, and (prior to PS 5.0) cannot be suppressed, captured, or redirected. Instead, use Write-Output, Write-Verbose, or Write-Information.</value>
  </data>
  <data name="AvoidUsingWriteHostCommonName" xml:space="preserve">
    <value>Avoid Using Write-Host</value>
  </data>
  <data name="UseSingularNounsDescription" xml:space="preserve">
    <value>Cmdlet should use singular instead of plural nouns.</value>
  </data>
  <data name="UseSingularNounsError" xml:space="preserve">
    <value>The cmdlet '{0}' uses a plural noun. A singular noun should be used instead.</value>
  </data>
  <data name="UseSingularNounsCommonName" xml:space="preserve">
    <value>Cmdlet Singular Noun</value>
  </data>
  <data name="AvoidUsingCmdletAliasesName" xml:space="preserve">
    <value>AvoidUsingCmdletAliases</value>
  </data>
  <data name="AvoidDefaultValueSwitchParameterName" xml:space="preserve">
    <value>AvoidDefaultValueSwitchParameter</value>
  </data>
  <data name="AvoidGlobalVarsName" xml:space="preserve">
    <value>AvoidGlobalVars</value>
  </data>
  <data name="AvoidShouldContinueWithoutForceName" xml:space="preserve">
    <value>AvoidShouldContinueWithoutForce</value>
  </data>
  <data name="AvoidUnloadableModuleName" xml:space="preserve">
    <value>AvoidUnloadableModule</value>
  </data>
  <data name="AvoidUsingClearHostName" xml:space="preserve">
    <value>AvoidUsingClearHost</value>
  </data>
  <data name="AvoidUsingConvertToSecureStringWithPlainTextName" xml:space="preserve">
    <value>AvoidUsingConvertToSecureStringWithPlainText</value>
  </data>
  <data name="AvoidUsingEmptyCatchBlockName" xml:space="preserve">
    <value>AvoidUsingEmptyCatchBlock</value>
  </data>
  <data name="AvoidUsingInvokeExpressionRuleName" xml:space="preserve">
    <value>AvoidUsingInvokeExpression</value>
  </data>
  <data name="AvoidUsingPlainTextForPasswordName" xml:space="preserve">
    <value>AvoidUsingPlainTextForPassword</value>
  </data>
  <data name="AvoidUsingPositionalParametersName" xml:space="preserve">
    <value>AvoidUsingPositionalParameters</value>
  </data>
  <data name="AvoidUsingWriteHostName" xml:space="preserve">
    <value>AvoidUsingWriteHost</value>
  </data>
  <data name="OneCharName" xml:space="preserve">
    <value>OneChar</value>
  </data>
  <data name="PossibleIncorrectComparisonWithNullName" xml:space="preserve">
    <value>PossibleIncorrectComparisonWithNull</value>
  </data>
  <data name="ProvideCommentHelpName" xml:space="preserve">
    <value>ProvideCommentHelp</value>
  </data>
  <data name="ReservedCmdletCharName" xml:space="preserve">
    <value>ReservedCmdletChar</value>
  </data>
  <data name="ReservedParamsName" xml:space="preserve">
    <value>ReservedParams</value>
  </data>
  <data name="ShouldProcessName" xml:space="preserve">
    <value>ShouldProcess</value>
  </data>
  <data name="UseApprovedVerbsName" xml:space="preserve">
    <value>UseApprovedVerbs</value>
  </data>
  <data name="UseDeclaredVarsMoreThanAssignmentsName" xml:space="preserve">
    <value>UseDeclaredVarsMoreThanAssignments</value>
  </data>
  <data name="UsePSCredentialTypeName" xml:space="preserve">
    <value>UsePSCredentialType</value>
  </data>
  <data name="UseSingularNounsName" xml:space="preserve">
    <value>UseSingularNouns</value>
  </data>
  <data name="MissingModuleManifestFieldName" xml:space="preserve">
    <value>MissingModuleManifestField</value>
  </data>
  <data name="UseVerboseMessageInDSCResourceName" xml:space="preserve">
    <value>UseVerboseMessageInDSCResource</value>
  </data>
  <data name="CommandNotFoundCommonName" xml:space="preserve">
    <value>Command Not Found</value>
  </data>
  <data name="CommandNotFoundDescription" xml:space="preserve">
    <value>Commands that are undefined or do not exist should not be used.</value>
  </data>
  <data name="CommandNotFoundError" xml:space="preserve">
    <value>Command '{0}' Is Not Found</value>
  </data>
  <data name="CommandNotFoundName" xml:space="preserve">
    <value>CommandNotFound</value>
  </data>
  <data name="TypeNotFoundCommonName" xml:space="preserve">
    <value>Type Not Found</value>
  </data>
  <data name="TypeNotFoundDescription" xml:space="preserve">
    <value>Undefined type should not be used</value>
  </data>
  <data name="TypeNotFoundError" xml:space="preserve">
    <value>Type '{0}' is not found. Please check that it is defined.</value>
  </data>
  <data name="TypeNotFoundName" xml:space="preserve">
    <value>TypeNotFound</value>
  </data>
  <data name="UseCmdletCorrectlyCommonName" xml:space="preserve">
    <value>Use Cmdlet Correctly</value>
  </data>
  <data name="UseCmdletCorrectlyDescription" xml:space="preserve">
    <value>Cmdlet should be called with the mandatory parameters.</value>
  </data>
  <data name="UseCmdletCorrectlyError" xml:space="preserve">
    <value>Cmdlet '{0}' may be used incorrectly. Please check that all mandatory parameters are supplied.</value>
  </data>
  <data name="UseCmdletCorrectlyName" xml:space="preserve">
    <value>UseCmdletCorrectly</value>
  </data>
  <data name="UseTypeAtVariableAssignmentCommonName" xml:space="preserve">
    <value>Use Type At Variable Assignment</value>
  </data>
  <data name="UseTypeAtVariableAssignmentDescription" xml:space="preserve">
    <value>Types should be specified at variable assignments to maintain readability and maintainability of script.</value>
  </data>
  <data name="UseTypeAtVariableAssignmentError" xml:space="preserve">
    <value>Specify type at the assignment of variable '{0}'</value>
  </data>
  <data name="UseTypeAtVariableAssignmentName" xml:space="preserve">
    <value>UseTypeAtVariableAssignment</value>
  </data>
  <data name="AvoidUsernameAndPasswordParamsCommonName" xml:space="preserve">
    <value>Avoid Using Username and Password Parameters</value>
  </data>
  <data name="AvoidUsernameAndPasswordParamsDescription" xml:space="preserve">
    <value>Functions should take in a Credential parameter of type PSCredential (with a Credential transformation attribute defined after it in PowerShell 4.0 or earlier) or set the Password parameter to type SecureString.</value>
  </data>
  <data name="AvoidUsernameAndPasswordParamsError" xml:space="preserve">
    <value>Function '{0}' has both Username and Password parameters. Either set the type of the Password parameter to SecureString or replace the Username and Password parameters with a Credential parameter of type PSCredential. If using a Credential parameter in PowerShell 4.0 or earlier, please define a credential transformation attribute after the PSCredential type attribute.</value>
  </data>
  <data name="AvoidUsernameAndPasswordParamsName" xml:space="preserve">
    <value>AvoidUsingUsernameAndPasswordParams</value>
  </data>
  <data name="AvoidInvokingEmptyMembersCommonName" xml:space="preserve">
    <value>Avoid Invoking Empty Members</value>
  </data>
  <data name="AvoidInvokingEmptyMembersDescription" xml:space="preserve">
    <value>Invoking non-constant members would cause potential bugs. Please double check the syntax to make sure members invoked are non-constant.</value>
  </data>
  <data name="AvoidInvokingEmptyMembersError" xml:space="preserve">
    <value>'{0}' has non-constant members. Invoking non-constant members may cause bugs in the script.</value>
  </data>
  <data name="AvoidInvokingEmptyMembersName" xml:space="preserve">
    <value>AvoidInvokingEmptyMembers</value>
  </data>
  <data name="AvoidComputerNameHardcodedCommonName" xml:space="preserve">
    <value>Avoid Using ComputerName Hardcoded</value>
  </data>
  <data name="AvoidComputerNameHardcodedDescription" xml:space="preserve">
    <value>The ComputerName parameter of a cmdlet should not be hardcoded as this will expose sensitive information about the system.</value>
  </data>
  <data name="AvoidComputerNameHardcodedError" xml:space="preserve">
    <value>The ComputerName parameter of cmdlet '{0}' is hardcoded. This will expose sensitive information about the system if the script is shared.</value>
  </data>
  <data name="AvoidComputerNameHardcodedName" xml:space="preserve">
    <value>AvoidUsingComputerNameHardcoded</value>
  </data>
  <data name="AvoidEmptyCatchBlockError" xml:space="preserve">
    <value>Empty catch block is used. Please use Write-Error or throw statements in catch blocks.</value>
  </data>
  <data name="AvoidUsingCmdletAliasesError" xml:space="preserve">
    <value>'{0}' is an alias of '{1}'. Alias can introduce possible problems and make scripts hard to maintain. Please consider changing alias to its full content.</value>
  </data>
  <data name="AvoidUsingInvokeExpressionError" xml:space="preserve">
    <value>Invoke-Expression is used. Please remove Invoke-Expression from script and find other options instead.</value>
  </data>
  <data name="AvoidUsingPositionalParametersError" xml:space="preserve">
    <value>Cmdlet '{0}' has positional parameter. Please use named parameters instead of positional parameters when calling a command.</value>
  </data>
  <data name="NameSpaceFormat" xml:space="preserve">
    <value>{0}{1}</value>
  </data>
  <data name="NullAstErrorMessage" xml:space="preserve">
    <value>Cannot process null Ast</value>
  </data>
  <data name="NullCommandInfoError" xml:space="preserve">
    <value>Cannot process null CommandInfo</value>
  </data>
  <data name="DSCSourceName" xml:space="preserve">
    <value>PSDSC</value>
  </data>
  <data name="UseStandardDSCFunctionsInResourceCommonName" xml:space="preserve">
    <value>Use Standard Get/Set/Test TargetResource functions in DSC Resource </value>
  </data>
  <data name="UseStandardDSCFunctionsInResourceDescription" xml:space="preserve">
    <value>DSC Resource must implement Get, Set and Test-TargetResource functions. DSC Class must implement Get, Set and Test functions.</value>
  </data>
  <data name="UseStandardDSCFunctionsInResourceError" xml:space="preserve">
    <value>Missing '{0}' function. DSC Resource must implement Get, Set and Test-TargetResource functions.</value>
  </data>
  <data name="UseStandardDSCFunctionsInResourceName" xml:space="preserve">
    <value>StandardDSCFunctionsInResource</value>
  </data>
  <data name="AvoidUsingInternalURLsCommonName" xml:space="preserve">
    <value>Avoid Using Internal URLs</value>
  </data>
  <data name="AvoidUsingInternalURLsDescription" xml:space="preserve">
    <value>Using Internal URLs in the scripts may cause security problems.</value>
  </data>
  <data name="AvoidUsingInternalURLsError" xml:space="preserve">
    <value>'{0}' could be an internal URL. Using internal URL directly in the script may cause potential information disclosure.</value>
  </data>
  <data name="AvoidUsingInternalURLsName" xml:space="preserve">
    <value>AvoidUsingInternalURLs</value>
  </data>
  <data name="SharepointURL" xml:space="preserve">
    <value>www.sharepoint.com</value>
  </data>
  <data name="UseIdenticalParametersDSCCommonName" xml:space="preserve">
    <value>Use Identical Parameters For DSC Test and Set Functions</value>
  </data>
  <data name="UseIdenticalParametersDSCDescription" xml:space="preserve">
    <value>The Test and Set-TargetResource functions of DSC Resource must have the same parameters.</value>
  </data>
  <data name="UseIdenticalParametersDSCError" xml:space="preserve">
    <value>The Test and Set-TargetResource functions of DSC Resource must have the same parameters.</value>
  </data>
  <data name="UseIdenticalParametersDSCName" xml:space="preserve">
    <value>UseIdenticalParametersForDSC</value>
  </data>
  <data name="UseStandardDSCFunctionsInClassError" xml:space="preserve">
    <value>Missing '{0}' function. DSC Class must implement Get, Set and Test functions.</value>
  </data>
  <data name="UseIdenticalMandatoryParametersDSCCommonName" xml:space="preserve">
    <value>Use identical mandatory parameters for DSC Get/Test/Set TargetResource functions</value>
  </data>
  <data name="UseIdenticalMandatoryParametersDSCDescription" xml:space="preserve">
    <value>The Get/Test/Set TargetResource functions of DSC resource must have the same mandatory parameters.</value>
  </data>
  <data name="UseIdenticalMandatoryParametersDSCError" xml:space="preserve">
    <value>The '{0}' parameter '{1}' is not present in '{2}' DSC resource function(s).</value>
  </data>
  <data name="UseIdenticalMandatoryParametersDSCName" xml:space="preserve">
    <value>UseIdenticalMandatoryParametersForDSC</value>
  </data>
  <data name="NotAllCodePathReturnsDSCFunctionsError" xml:space="preserve">
    <value>Not all code path in {0} function in DSC Class {1} returns a value</value>
  </data>
  <data name="ReturnCorrectTypeDSCFunctionsName" xml:space="preserve">
    <value>ReturnCorrectTypesForDSCFunctions</value>
  </data>
  <data name="ReturnCorrectTypesForDSCFunctionsCommonName" xml:space="preserve">
    <value>Return Correct Types For DSC Functions</value>
  </data>
  <data name="ReturnCorrectTypesForDSCFunctionsDescription" xml:space="preserve">
    <value>Set function in DSC class and Set-TargetResource in DSC resource must not return anything. Get function in DSC class must return an instance of the DSC class and Get-TargetResource function in DSC resource must return a hashtable. Test function in DSC class and Get-TargetResource function in DSC resource must return a boolean.</value>
  </data>
  <data name="ReturnCorrectTypesForDSCFunctionsNoTypeError" xml:space="preserve">
    <value>{0} function in DSC Class {1} should return object of type {2}</value>
  </data>
  <data name="ReturnCorrectTypesForDSCFunctionsWrongTypeError" xml:space="preserve">
    <value>{0} function in DSC Class {1} should return object of type {2} instead of type {3}</value>
  </data>
  <data name="ReturnCorrectTypesForSetFunctionsDSCError" xml:space="preserve">
    <value>Set function in DSC Class {0} should not return anything</value>
  </data>
  <data name="ReturnCorrectTypesForGetTestTargetResourceFunctionsDSCResourceError" xml:space="preserve">
    <value>{0} function in DSC Resource should return object of type {1} instead of {2}</value>
  </data>
  <data name="ReturnCorrectTypesForSetTargetResourceFunctionsDSCError" xml:space="preserve">
    <value>Set-TargetResource function in DSC Resource should not output anything to the pipeline.</value>
  </data>
  <data name="UseShouldProcessForStateChangingFunctionsCommonName" xml:space="preserve">
    <value>Use ShouldProcess For State Changing Functions</value>
  </data>
  <data name="UseShouldProcessForStateChangingFunctionsDescrption" xml:space="preserve">
    <value>Functions that have verbs like New, Start, Stop, Set, Reset, Restart that change system state should support 'ShouldProcess'.</value>
  </data>
  <data name="UseShouldProcessForStateChangingFunctionsError" xml:space="preserve">
    <value>Function '{0}' has verb that could change system state. Therefore, the function has to support 'ShouldProcess'.</value>
  </data>
  <data name="UseShouldProcessForStateChangingFunctionsName" xml:space="preserve">
    <value>UseShouldProcessForStateChangingFunctions</value>
  </data>
  <data name="AvoidUsingWMICmdletCommonName" xml:space="preserve">
    <value>Avoid Using Get-WMIObject, Remove-WMIObject, Invoke-WmiMethod, Register-WmiEvent, Set-WmiInstance</value>
  </data>
  <data name="AvoidUsingWMICmdletDescription" xml:space="preserve">
    <value>Deprecated. Starting in Windows PowerShell 3.0, these cmdlets have been superseded by CIM cmdlets.</value>
  </data>
  <data name="AvoidUsingWMICmdletError" xml:space="preserve">
    <value>File '{0}' uses WMI cmdlet. For PowerShell 3.0 and above, use CIM cmdlet which perform the same tasks as the WMI cmdlets. The CIM cmdlets comply with WS-Management (WSMan) standards and with the Common Information Model (CIM) standard, which enables the cmdlets to use the same techniques to manage Windows computers and those running other operating systems.</value>
  </data>
  <data name="AvoidUsingWMICmdletName" xml:space="preserve">
    <value>AvoidUsingWMICmdlet</value>
  </data>
  <data name="UseOutputTypeCorrectlyCommonName" xml:space="preserve">
    <value>Use OutputType Correctly</value>
  </data>
  <data name="UseOutputTypeCorrectlyDescription" xml:space="preserve">
    <value>The return types of a cmdlet should be declared using the OutputType attribute.</value>
  </data>
  <data name="UseOutputTypeCorrectlyError" xml:space="preserve">
    <value>The cmdlet '{0}' returns an object of type '{1}' but this type is not declared in the OutputType attribute.</value>
  </data>
  <data name="UseOutputTypeCorrectlyName" xml:space="preserve">
    <value>UseOutputTypeCorrectly</value>
  </data>
  <data name="DscTestsPresent" xml:space="preserve">
    <value>DscTestsPresent</value>
  </data>
  <data name="DscTestsPresentCommonName" xml:space="preserve">
    <value>Dsc tests are present</value>
  </data>
  <data name="DscTestsPresentDescription" xml:space="preserve">
    <value>Every DSC resource module should contain folder "Tests" with tests for every resource. Test scripts should have resource name they are testing in the file name.</value>
  </data>
  <data name="DscTestsPresentNoTestsError" xml:space="preserve">
    <value>No tests found for resource '{0}'</value>
  </data>
  <data name="DscExamplesPresent" xml:space="preserve">
    <value>DscExamplesPresent</value>
  </data>
  <data name="DscExamplesPresentCommonName" xml:space="preserve">
    <value>DSC examples are present</value>
  </data>
  <data name="DscExamplesPresentDescription" xml:space="preserve">
    <value>Every DSC resource module should contain folder "Examples" with sample configurations for every resource. Sample configurations should have resource name they are demonstrating in the title.</value>
  </data>
  <data name="DscExamplesPresentNoExamplesError" xml:space="preserve">
    <value>No examples found for resource '{0}'</value>
  </data>
  <data name="AvoidDefaultValueForMandatoryParameterCommonName" xml:space="preserve">
    <value>Avoid Default Value For Mandatory Parameter</value>
  </data>
  <data name="AvoidDefaultValueForMandatoryParameterDescription" xml:space="preserve">
    <value>Mandatory parameter should not be initialized with a default value in the param block because this value will be ignored.. To fix a violation of this rule, please avoid initializing a value for the mandatory parameter in the param block.</value>
  </data>
  <data name="AvoidDefaultValueForMandatoryParameterError" xml:space="preserve">
    <value>Mandatory Parameter '{0}' is initialized in the Param block. To fix a violation of this rule, please leave it uninitialized.</value>
  </data>
  <data name="AvoidDefaultValueForMandatoryParameterName" xml:space="preserve">
    <value>AvoidDefaultValueForMandatoryParameter</value>
  </data>
  <data name="AvoidUsingDeprecatedManifestFieldsCommonName" xml:space="preserve">
    <value>Avoid Using Deprecated Manifest Fields</value>
  </data>
  <data name="AvoidUsingDeprecatedManifestFieldsDescription" xml:space="preserve">
    <value>"ModuleToProcess" is obsolete in the latest PowerShell version. Please update with the latest field "RootModule" in manifest files to avoid PowerShell version inconsistency.</value>
  </data>
  <data name="AvoidUsingDeprecatedManifestFieldsName" xml:space="preserve">
    <value>AvoidUsingDeprecatedManifestFields</value>
  </data>
  <data name="UseUTF8EncodingForHelpFileCommonName" xml:space="preserve">
    <value>Use UTF8 Encoding For Help File</value>
  </data>
  <data name="UseUTF8EncodingForHelpFileDescription" xml:space="preserve">
    <value>PowerShell help file needs to use UTF8 Encoding.</value>
  </data>
  <data name="UseUTF8EncodingForHelpFileError" xml:space="preserve">
    <value>File {0} has to use UTF8 instead of {1} encoding because it is a powershell help file.</value>
  </data>
  <data name="UseUTF8EncodingForHelpFileName" xml:space="preserve">
    <value>UseUTF8EncodingForHelpFile</value>
  </data>
  <data name="UseBOMForUnicodeEncodedFileCommonName" xml:space="preserve">
    <value>Use BOM encoding for non-ASCII files</value>
  </data>
  <data name="UseBOMForUnicodeEncodedFileDescription" xml:space="preserve">
    <value>For a file encoded with a format other than ASCII, ensure BOM is present to ensure that any application consuming this file can interpret it correctly.</value>
  </data>
  <data name="UseBOMForUnicodeEncodedFileError" xml:space="preserve">
    <value>Missing BOM encoding for non-ASCII encoded file '{0}'</value>
  </data>
  <data name="UseBOMForUnicodeEncodedFileName" xml:space="preserve">
    <value>UseBOMForUnicodeEncodedFile</value>
  </data>
  <data name="AvoidDefaultValueSwitchParameterErrorScriptDefinition" xml:space="preserve">
    <value>Script definition has a switch parameter default to true.</value>
  </data>
  <data name="AvoidShouldContinueWithoutForceErrorScriptDefinition" xml:space="preserve">
    <value>Function '{0}' in script definition uses ShouldContinue but does not have a boolean force parameter. The force parameter will allow users of the script to bypass ShouldContinue prompt</value>
  </data>
  <data name="AvoidUsingConvertToSecureStringWithPlainTextErrorScriptDefinition" xml:space="preserve">
    <value>Script definition uses ConvertTo-SecureString with plaintext. This will expose secure information. Encrypted standard strings should be used instead.</value>
  </data>
  <data name="AvoidUsingWMICmdletErrorScriptDefinition" xml:space="preserve">
    <value>Script definition uses WMI cmdlet. For PowerShell 3.0 and above, use CIM cmdlet which perform the same tasks as the WMI cmdlets. The CIM cmdlets comply with WS-Management (WSMan) standards and with the Common Information Model (CIM) standard, which enables the cmdlets to use the same techniques to manage Windows computers and those running other operating systems.</value>
  </data>
  <data name="AvoidUsingWriteHostErrorScriptDefinition" xml:space="preserve">
    <value>Script definition uses Write-Host. Avoid using Write-Host because it might not work in all hosts, does not work when there is no host, and (prior to PS 5.0) cannot be suppressed, captured, or redirected. Instead, use Write-Output, Write-Verbose, or Write-Information.</value>
  </data>
  <data name="ScriptDefinitionName" xml:space="preserve">
    <value>ScriptDefinition</value>
  </data>
  <data name="MisleadingBacktickCommonName" xml:space="preserve">
    <value>Misleading Backtick</value>
  </data>
  <data name="MisleadingBacktickDescription" xml:space="preserve">
    <value>Ending a line with an escaped whitepsace character is misleading. A trailing backtick is usually used for line continuation. Users typically don't intend to end a line with escaped whitespace.</value>
  </data>
  <data name="MisleadingBacktickName" xml:space="preserve">
    <value>MisleadingBacktick</value>
  </data>
  <data name="MisleadingBacktickError" xml:space="preserve">
    <value>This line has a backtick at the end trailed by a whitespace character. Did you mean for this to be a line continuation?</value>
  </data>
  <data name="AvoidNullOrEmptyHelpMessageAttributeCommonName" xml:space="preserve">
    <value>Avoid using null or empty HelpMessage parameter attribute.</value>
  </data>
  <data name="AvoidNullOrEmptyHelpMessageAttributeDescription" xml:space="preserve">
    <value>Setting the HelpMessage attribute to an empty string or null value causes PowerShell interpreter to throw an error while executing the corresponding function.</value>
  </data>
  <data name="AvoidNullOrEmptyHelpMessageAttributeError" xml:space="preserve">
    <value>HelpMessage parameter attribute should not be null or empty. To fix a violation of this rule, please set its value to a non-empty string.</value>
  </data>
  <data name="AvoidNullOrEmptyHelpMessageAttributeName" xml:space="preserve">
    <value>AvoidNullOrEmptyHelpMessageAttribute</value>
  </data>
  <data name="UseToExportFieldsInManifestCommonName" xml:space="preserve">
    <value>Use the *ToExport module manifest fields.</value>
  </data>
  <data name="UseToExportFieldsInManifestDescription" xml:space="preserve">
    <value>In a module manifest, AliasesToExport, CmdletsToExport, FunctionsToExport and VariablesToExport fields should not use wildcards or $null in their entries. During module auto-discovery, if any of these entries are missing or $null or wildcard, PowerShell does some potentially expensive work to analyze the rest of the module.</value>
  </data>
  <data name="UseToExportFieldsInManifestError" xml:space="preserve">
    <value>Do not use wildcard or $null in this field. Explicitly specify a list for {0}.  </value>
  </data>
  <data name="UseToExportFieldsInManifestName" xml:space="preserve">
    <value>UseToExportFieldsInManifest</value>
  </data>
  <data name="AvoidUsingCmdletAliasesCorrectionDescription" xml:space="preserve">
    <value>Replace {0} with {1}</value>
  </data>
  <data name="AvoidUsingPlainTextForPasswordCorrectionDescription" xml:space="preserve">
    <value>Set {0} type to SecureString</value>
  </data>
  <data name="MissingModuleManifestFieldCorrectionDescription" xml:space="preserve">
    <value>Add {0} = {1} to the module manifest</value>
  </data>
  <data name="UseToExportFieldsInManifestCorrectionDescription" xml:space="preserve">
    <value>Replace {0} with {1}</value>
  </data>
  <data name="UseLiteralInitilializerForHashtableCommonName" xml:space="preserve">
    <value>Create hashtables with literal initializers</value>
  </data>
  <data name="UseLiteralInitilializerForHashtableDescription" xml:space="preserve">
    <value>Use literal initializer, @{{}}, for creating a hashtable as they are case-insensitive by default</value>
  </data>
  <data name="UseLiteralInitilializerForHashtableError" xml:space="preserve">
    <value>Create hashtables with literal initliazers</value>
  </data>
  <data name="UseLiteralInitilializerForHashtableName" xml:space="preserve">
    <value>UseLiteralInitializerForHashtable</value>
  </data>
  <data name="UseCompatibleCmdletsName" xml:space="preserve">
    <value>UseCompatibleCmdlets</value>
  </data>
  <data name="UseCompatibleCmdletsCommonName" xml:space="preserve">
    <value>Use compatible cmdlets</value>
  </data>
  <data name="UseCompatibleCmdletsDescription" xml:space="preserve">
    <value>Use cmdlets compatible with the given PowerShell version and edition and operating system</value>
  </data>
  <data name="UseCompatibleCmdletsError" xml:space="preserve">
    <value>'{0}' is not compatible with PowerShell edition '{1}', version '{2}' and OS '{3}'</value>
  </data>
  <data name="AvoidOverwritingBuiltInCmdletsName" xml:space="preserve">
    <value>AvoidOverwritingBuiltInCmdlets</value>
  </data>
  <data name="AvoidOverwritingBuiltInCmdletsCommonName" xml:space="preserve">
    <value>Avoid overwriting built in cmdlets</value>
  </data>
  <data name="AvoidOverwritingBuiltInCmdletsDescription" xml:space="preserve">
    <value>Do not overwrite the definition of a cmdlet that is included with PowerShell</value>
  </data>
  <data name="AvoidOverwritingBuiltInCmdletsError" xml:space="preserve">
    <value>'{0}' is a cmdlet that is included with PowerShell (version {1}) whose definition should not be overridden</value>
  </data>
  <data name="UseCompatibleCommandsName" xml:space="preserve">
    <value>UseCompatibleCommands</value>
  </data>
  <data name="UseCompatibleCommandsCommonName" xml:space="preserve">
    <value>Use compatible commands</value>
  </data>
  <data name="UseCompatibleCommandsDescription" xml:space="preserve">
    <value>Use commands compatible with the given PowerShell version and operating system</value>
  </data>
  <data name="UseCompatibleCommandsCommandError" xml:space="preserve">
    <value>The command '{0}' is not available by default in PowerShell version '{1}' on platform '{2}'</value>
  </data>
  <data name="UseCompatibleCommandsParameterError" xml:space="preserve">
    <value>The parameter '{0}' is not available for command '{1}' by default in PowerShell version '{2}' on platform '{3}'</value>
  </data>
  <data name="UseCompatibleTypesName" xml:space="preserve">
    <value>UseCompatibleTypes</value>
  </data>
  <data name="UseCompatibleTypesCommonName" xml:space="preserve">
    <value>Use compatible types</value>
  </data>
  <data name="UseCompatibleTypesDescription" xml:space="preserve">
    <value>Use types compatible with the given PowerShell version and operating system</value>
  </data>
  <data name="UseCompatibleTypesTypeError" xml:space="preserve">
    <value>The type '{0}' is not available by default in PowerShell version '{1}' on platform '{2}'</value>
  </data>
  <data name="UseCompatibleTypesMethodError" xml:space="preserve">
    <value>The method '{0}' is not available on type '{1}' by default in PowerShell version '{2}' on platform '{3}'</value>
  </data>
  <data name="UseCompatibleTypesMemberError" xml:space="preserve">
    <value>The member '{0}' is not available on type '{1}' by default in PowerShell version '{2}' on platform '{3}'</value>
  </data>
  <data name="UseCompatibleSyntaxName" xml:space="preserve">
    <value>UseCompatibleSyntax</value>
  </data>
  <data name="UseCompatibleSyntaxCommonName" xml:space="preserve">
    <value>Use compatible syntax</value>
  </data>
  <data name="UseCompatibleSyntaxDescription" xml:space="preserve">
    <value>Use script syntax compatible with the given PowerShell versions</value>
  </data>
  <data name="UseCompatibleSyntaxError" xml:space="preserve">
    <value>The {0} syntax '{1}' is not available by default in PowerShell versions {2}</value>
  </data>
  <data name="UseCompatibleSyntaxCorrection" xml:space="preserve">
    <value>Use the '{0}' syntax instead for compatibility with PowerShell versions {1}</value>
  </data>
  <data name="UseCompatibleTypesTypeAcceleratorError" xml:space="preserve">
    <value>The type accelerator '{0}' is not available by default in PowerShell version '{1}' on platform '{2}'</value>
  </data>
  <data name="AvoidGlobalFunctionsCommonName" xml:space="preserve">
    <value>Avoid global functiosn and aliases</value>
  </data>
  <data name="AvoidGlobalFunctionsDescription" xml:space="preserve">
    <value>Checks that global functions and aliases are not used. Global functions are strongly discouraged as they can cause errors across different systems.</value>
  </data>
  <data name="AvoidGlobalFunctionsError" xml:space="preserve">
    <value>Avoid creating functions with a Global scope.</value>
  </data>
  <data name="AvoidGlobalFunctionsName" xml:space="preserve">
    <value>AvoidGlobalFunctions</value>
  </data>
  <data name="AvoidGlobalAliasesCommonName" xml:space="preserve">
    <value>Avoid global aliases.</value>
  </data>
  <data name="AvoidGlobalAliasesDescription" xml:space="preserve">
    <value>Checks that global aliases are not used. Global aliases are strongly discouraged as they overwrite desired aliases with name conflicts.</value>
  </data>
  <data name="AvoidGlobalAliasesError" xml:space="preserve">
    <value>Avoid creating aliases with a Global scope.</value>
  </data>
  <data name="AvoidGlobalAliasesName" xml:space="preserve">
    <value>AvoidGlobalAliases</value>
  </data>
  <data name="AvoidTrailingWhitespaceName" xml:space="preserve">
    <value>AvoidTrailingWhitespace</value>
  </data>
  <data name="AvoidTrailingWhitespaceCommonName" xml:space="preserve">
    <value>Avoid trailing whitespace</value>
  </data>
  <data name="AvoidTrailingWhitespaceDescription" xml:space="preserve">
    <value>Each line should have no trailing whitespace.</value>
  </data>
  <data name="AvoidTrailingWhitespaceError" xml:space="preserve">
    <value>Line has trailing whitespace</value>
  </data>
  <data name="AvoidLongLinesName" xml:space="preserve">
    <value>AvoidLongLines</value>
  </data>
  <data name="AvoidLongLinesCommonName" xml:space="preserve">
    <value>Avoid long lines</value>
  </data>
  <data name="AvoidLongLinesDescription" xml:space="preserve">
    <value>Line lengths should be less than the configured maximum</value>
  </data>
  <data name="AvoidLongLinesError" xml:space="preserve">
    <value>Line exceeds the configured maximum length of {0} characters</value>
  </data>
  <data name="PlaceOpenBraceName" xml:space="preserve">
    <value>PlaceOpenBrace</value>
  </data>
  <data name="PlaceOpenBraceCommonName" xml:space="preserve">
    <value>Place open braces consistently</value>
  </data>
  <data name="PlaceOpenBraceDescription" xml:space="preserve">
    <value>Place open braces either on the same line as the preceding expression or on a new line.</value>
  </data>
  <data name="PlaceOpenBraceErrorShouldBeOnSameLine" xml:space="preserve">
    <value>Open brace not on same line as preceding keyword. It should be on the same line.</value>
  </data>
  <data name="PlaceOpenBraceErrorShouldNotBeOnSameLine" xml:space="preserve">
    <value>Open brace is not on a new line.</value>
  </data>
  <data name="PlaceOpenBraceErrorNoNewLineAfterBrace" xml:space="preserve">
    <value>There is no new line after open brace.</value>
  </data>
  <data name="PlaceCloseBraceName" xml:space="preserve">
    <value>PlaceCloseBrace</value>
  </data>
  <data name="PlaceCloseBraceCommonName" xml:space="preserve">
    <value>Place close braces</value>
  </data>
  <data name="PlaceCloseBraceDescription" xml:space="preserve">
    <value>Close brace should be on a new line by itself.</value>
  </data>
  <data name="PlaceCloseBraceErrorShouldBeOnNewLine" xml:space="preserve">
    <value>Close brace is not on a new line.</value>
  </data>
  <data name="PlaceCloseBraceErrorShouldNotFollowEmptyLine" xml:space="preserve">
    <value>Close brace does not follow a non-empty line.</value>
  </data>
  <data name="PlaceCloseBraceErrorShouldFollowNewLine" xml:space="preserve">
    <value>Close brace does not follow a new line.</value>
  </data>
  <data name="PlaceCloseBraceErrorShouldCuddleBranchStatement" xml:space="preserve">
    <value>Close brace before a branch statement is followed by a new line.</value>
  </data>
  <data name="UseConsistentIndentationName" xml:space="preserve">
    <value>UseConsistentIndentation</value>
  </data>
  <data name="UseConsistentIndentationCommonName" xml:space="preserve">
    <value>Use consistent indentation</value>
  </data>
  <data name="UseConsistentIndentationDescription" xml:space="preserve">
    <value>Each statement block should have a consistent indenation.</value>
  </data>
  <data name="UseConsistentIndentationError" xml:space="preserve">
    <value>Indentation not consistent</value>
  </data>
  <data name="UseConsistentWhitespaceName" xml:space="preserve">
    <value>UseConsistentWhitespace</value>
  </data>
  <data name="UseConsistentWhitespaceCommonName" xml:space="preserve">
    <value>Use whitespaces</value>
  </data>
  <data name="UseConsistentWhitespaceDescription" xml:space="preserve">
    <value>Check for whitespace between keyword and open paren/curly, around assigment operator ('='), around arithmetic operators and after separators (',' and ';')</value>
  </data>
  <data name="UseConsistentWhitespaceErrorBeforeOpeningBrace" xml:space="preserve">
    <value>Use space before open brace.</value>
  </data>
  <data name="UseConsistentWhitespaceErrorBeforeParen" xml:space="preserve">
    <value>Use space before open parenthesis.</value>
  </data>
  <data name="UseConsistentWhitespaceErrorOperator" xml:space="preserve">
    <value>Use space before and after binary and assignment operators.</value>
  </data>
  <data name="UseConsistentWhitespaceErrorSeparatorComma" xml:space="preserve">
    <value>Use space after a comma.</value>
  </data>
  <data name="UseConsistentWhitespaceErrorSeparatorSemi" xml:space="preserve">
    <value>Use space after a semicolon.</value>
  </data>
  <data name="UseSupportsShouldProcessName" xml:space="preserve">
    <value>UseSupportsShouldProcess</value>
  </data>
  <data name="UseSupportsShouldProcessCommonName" xml:space="preserve">
    <value>Use SupportsShouldProcess</value>
  </data>
  <data name="UseSupportsShouldProcessDescription" xml:space="preserve">
    <value>Commands typically provide Confirm and Whatif parameters to give more control on its execution in an interactive environment. In PowerShell, a command can use a SupportsShouldProcess attribute to provide this capability. Hence, manual addition of these parameters to a command is discouraged. If a commands need Confirm and Whatif parameters, then it should support ShouldProcess.</value>
  </data>
  <data name="UseSupportsShouldProcessError" xml:space="preserve">
    <value>Whatif and/or Confirm manually defined in function {0}. Instead, please use SupportsShouldProcess attribute.</value>
  </data>
  <data name="AlignAssignmentStatementName" xml:space="preserve">
    <value>AlignAssignmentStatement</value>
  </data>
  <data name="AlignAssignmentStatementCommonName" xml:space="preserve">
    <value>Align assignment statement</value>
  </data>
  <data name="AlignAssignmentStatementDescription" xml:space="preserve">
    <value>Line up assignment statements such that the assignment operator are aligned.</value>
  </data>
  <data name="AlignAssignmentStatementError" xml:space="preserve">
    <value>Assignment statements are not aligned</value>
  </data>
  <data name="PossibleIncorrectUsageOfAssignmentOperatorCommonName" xml:space="preserve">
    <value>'=' is not an assignment operator. Did you mean the equality operator '-eq'?</value>
  </data>
  <data name="PossibleIncorrectUsageOfAssignmentOperatorName" xml:space="preserve">
    <value>PossibleIncorrectUsageOfAssignmentOperator</value>
  </data>
  <data name="AvoidAssignmentToReadOnlyAutomaticVariable" xml:space="preserve">
    <value>Use a different variable name</value>
  </data>
  <data name="AvoidAssignmentToReadOnlyAutomaticVariableCommonName" xml:space="preserve">
    <value>Changing automtic variables might have undesired side effects</value>
  </data>
  <data name="AvoidAssignmentToReadOnlyAutomaticVariableDescription" xml:space="preserve">
    <value>This automatic variables is built into PowerShell and readonly.</value>
  </data>
  <data name="AvoidAssignmentToReadOnlyAutomaticVariableError" xml:space="preserve">
    <value>The Variable '{0}' cannot be assigned since it is a readonly automatic variable that is built into PowerShell, please use a different name.</value>
  </data>
  <data name="AvoidAssignmentToAutomaticVariableName" xml:space="preserve">
    <value>AvoidAssignmentToAutomaticVariable</value>
  </data>
  <data name="AvoidAssignmentToReadOnlyAutomaticVariableIntroducedInPowerShell6_0Error" xml:space="preserve">
    <value>Starting from PowerShell 6.0, the Variable '{0}' cannot be assigned any more since it is a readonly automatic variable that is built into PowerShell, please use a different name.</value>
  </data>
  <data name="AvoidUsingCmdletAliasesMissingGetPrefixError" xml:space="preserve">
    <value>'{0}' is implicitly aliasing '{1}' because it is missing the 'Get-' prefix. This can introduce possible problems and make scripts hard to maintain. Please consider changing command to its full name.</value>
  </data>
  <data name="PossibleIncorrectUsageOfAssignmentOperatorDescription" xml:space="preserve">
    <value>'=' or '==' are not comparison operators in the PowerShell language and rarely needed inside conditional statements.</value>
  </data>
  <data name="PossibleIncorrectUsageOfAssignmentOperatorError" xml:space="preserve">
    <value>Did you mean to use the assignment operator '='? The equality operator in PowerShell is 'eq'.</value>
  </data>
  <data name="PossibleIncorrectUsageOfRedirectionOperatorCommonName" xml:space="preserve">
    <value>'&gt;' is not a comparison operator. Use  '-gt' (greater than) or '-ge' (greater or equal).</value>
  </data>
  <data name="PossibleIncorrectUsageOfRedirectionOperatorDescription" xml:space="preserve">
    <value>When switching between different languages it is easy to forget that '&gt;' does not mean 'great than' in PowerShell.</value>
  </data>
  <data name="PossibleIncorrectUsageOfRedirectionOperatorError" xml:space="preserve">
    <value>Did you mean to use the redirection operator '&gt;'? The comparison operators in PowerShell are '-gt' (greater than) or '-ge' (greater or equal).</value>
  </data>
  <data name="PossibleIncorrectUsageOfRedirectionOperatorName" xml:space="preserve">
    <value>PossibleIncorrectUsageOfRedirectionOperator</value>
  </data>
  <data name="PossibleIncorrectComparisonWithNullSuggesteCorrectionDescription" xml:space="preserve">
    <value>Use $null on the left hand side for safe comparison with $null.</value>
  </data>
  <data name="UseConsistentWhitespaceErrorAfterOpeningBrace" xml:space="preserve">
    <value>Use space after open brace.</value>
  </data>
  <data name="UseConsistentWhitespaceErrorBeforeClosingInnerBrace" xml:space="preserve">
    <value>Use space before closing brace.</value>
  </data>
  <data name="UseConsistentWhitespaceErrorSpaceAfterPipe" xml:space="preserve">
    <value>Use space after pipe.</value>
  </data>
  <data name="UseConsistentWhitespaceErrorSpaceBeforePipe" xml:space="preserve">
    <value>Use space before pipe.</value>
  </data>
  <data name="UseCorrectCasingCommonName" xml:space="preserve">
    <value>Use exact casing of cmdlet/function name.</value>
  </data>
  <data name="UseCorrectCasingDescription" xml:space="preserve">
    <value>For better readability and consistency, use the exact casing of the cmdlet/function.</value>
  </data>
  <data name="UseCorrectCasingError" xml:space="preserve">
    <value>Cmdlet/Function does not match its exact casing '{0}'.</value>
  </data>
  <data name="UseCorrectCasingName" xml:space="preserve">
    <value>UseCorrectCasing</value>
  </data>
  <data name="UseProcessBlockForPipelineCommandCommonName" xml:space="preserve">
    <value>Use process block for command that accepts input from pipeline.</value>
  </data>
  <data name="UseProcessBlockForPipelineCommandDescription" xml:space="preserve">
    <value>If a command parameter takes its value from the pipeline, the command must use a process block to bind the input objects from the pipeline to that parameter.</value>
  </data>
  <data name="UseProcessBlockForPipelineCommandError" xml:space="preserve">
    <value>Command accepts pipeline input but has not defined a process block.</value>
  </data>
  <data name="UseProcessBlockForPipelineCommandName" xml:space="preserve">
    <value>UseProcessBlockForPipelineCommand</value>
  </data>
<<<<<<< HEAD
  <data name="AvoidAssignmentToWritableAutomaticVariableError" xml:space="preserve">
    <value>The Variable '{0}' is an automatic variable that is built into PowerShell, assigning to it might have undesired side effects. If assignment is not by design, please use a different name.</value>
=======
  <data name="UseConsistentWhitespaceErrorSpaceBetweenParameter" xml:space="preserve">
    <value>Use only 1 whitespace between parameter names or values.</value>
>>>>>>> b0a67c76
  </data>
</root><|MERGE_RESOLUTION|>--- conflicted
+++ resolved
@@ -1104,12 +1104,10 @@
   <data name="UseProcessBlockForPipelineCommandName" xml:space="preserve">
     <value>UseProcessBlockForPipelineCommand</value>
   </data>
-<<<<<<< HEAD
   <data name="AvoidAssignmentToWritableAutomaticVariableError" xml:space="preserve">
     <value>The Variable '{0}' is an automatic variable that is built into PowerShell, assigning to it might have undesired side effects. If assignment is not by design, please use a different name.</value>
-=======
+  </data>
   <data name="UseConsistentWhitespaceErrorSpaceBetweenParameter" xml:space="preserve">
     <value>Use only 1 whitespace between parameter names or values.</value>
->>>>>>> b0a67c76
   </data>
 </root>