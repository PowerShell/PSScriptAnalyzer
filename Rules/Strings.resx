﻿<?xml version="1.0" encoding="utf-8"?>
<root>
  <!--
    Microsoft ResX Schema

    Version 2.0

    The primary goals of this format is to allow a simple XML format
    that is mostly human readable. The generation and parsing of the
    various data types are done through the TypeConverter classes
    associated with the data types.

    Example:

    ... ado.net/XML headers & schema ...
    <resheader name="resmimetype">text/microsoft-resx</resheader>
    <resheader name="version">2.0</resheader>
    <resheader name="reader">System.Resources.ResXResourceReader, System.Windows.Forms, ...</resheader>
    <resheader name="writer">System.Resources.ResXResourceWriter, System.Windows.Forms, ...</resheader>
    <data name="Name1"><value>this is my long string</value><comment>this is a comment</comment></data>
    <data name="Color1" type="System.Drawing.Color, System.Drawing">Blue</data>
    <data name="Bitmap1" mimetype="application/x-microsoft.net.object.binary.base64">
        <value>[base64 mime encoded serialized .NET Framework object]</value>
    </data>
    <data name="Icon1" type="System.Drawing.Icon, System.Drawing" mimetype="application/x-microsoft.net.object.bytearray.base64">
        <value>[base64 mime encoded string representing a byte array form of the .NET Framework object]</value>
        <comment>This is a comment</comment>
    </data>

    There are any number of "resheader" rows that contain simple
    name/value pairs.

    Each data row contains a name, and value. The row also contains a
    type or mimetype. Type corresponds to a .NET class that support
    text/value conversion through the TypeConverter architecture.
    Classes that don't support this are serialized and stored with the
    mimetype set.

    The mimetype is used for serialized objects, and tells the
    ResXResourceReader how to depersist the object. This is currently not
    extensible. For a given mimetype the value must be set accordingly:

    Note - application/x-microsoft.net.object.binary.base64 is the format
    that the ResXResourceWriter will generate, however the reader can
    read any of the formats listed below.

    mimetype: application/x-microsoft.net.object.binary.base64
    value   : The object must be serialized with
            : System.Runtime.Serialization.Formatters.Binary.BinaryFormatter
            : and then encoded with base64 encoding.

    mimetype: application/x-microsoft.net.object.soap.base64
    value   : The object must be serialized with
            : System.Runtime.Serialization.Formatters.Soap.SoapFormatter
            : and then encoded with base64 encoding.

    mimetype: application/x-microsoft.net.object.bytearray.base64
    value   : The object must be serialized into a byte array
            : using a System.ComponentModel.TypeConverter
            : and then encoded with base64 encoding.
    -->
  <xsd:schema id="root" xmlns="" xmlns:xsd="http://www.w3.org/2001/XMLSchema" xmlns:msdata="urn:schemas-microsoft-com:xml-msdata">
    <xsd:import namespace="http://www.w3.org/XML/1998/namespace" />
    <xsd:element name="root" msdata:IsDataSet="true">
      <xsd:complexType>
        <xsd:choice maxOccurs="unbounded">
          <xsd:element name="metadata">
            <xsd:complexType>
              <xsd:sequence>
                <xsd:element name="value" type="xsd:string" minOccurs="0" />
              </xsd:sequence>
              <xsd:attribute name="name" use="required" type="xsd:string" />
              <xsd:attribute name="type" type="xsd:string" />
              <xsd:attribute name="mimetype" type="xsd:string" />
              <xsd:attribute ref="xml:space" />
            </xsd:complexType>
          </xsd:element>
          <xsd:element name="assembly">
            <xsd:complexType>
              <xsd:attribute name="alias" type="xsd:string" />
              <xsd:attribute name="name" type="xsd:string" />
            </xsd:complexType>
          </xsd:element>
          <xsd:element name="data">
            <xsd:complexType>
              <xsd:sequence>
                <xsd:element name="value" type="xsd:string" minOccurs="0" msdata:Ordinal="1" />
                <xsd:element name="comment" type="xsd:string" minOccurs="0" msdata:Ordinal="2" />
              </xsd:sequence>
              <xsd:attribute name="name" type="xsd:string" use="required" msdata:Ordinal="1" />
              <xsd:attribute name="type" type="xsd:string" msdata:Ordinal="3" />
              <xsd:attribute name="mimetype" type="xsd:string" msdata:Ordinal="4" />
              <xsd:attribute ref="xml:space" />
            </xsd:complexType>
          </xsd:element>
          <xsd:element name="resheader">
            <xsd:complexType>
              <xsd:sequence>
                <xsd:element name="value" type="xsd:string" minOccurs="0" msdata:Ordinal="1" />
              </xsd:sequence>
              <xsd:attribute name="name" type="xsd:string" use="required" />
            </xsd:complexType>
          </xsd:element>
        </xsd:choice>
      </xsd:complexType>
    </xsd:element>
  </xsd:schema>
  <resheader name="resmimetype">
    <value>text/microsoft-resx</value>
  </resheader>
  <resheader name="version">
    <value>2.0</value>
  </resheader>
  <resheader name="reader">
    <value>System.Resources.ResXResourceReader, System.Windows.Forms, Version=4.0.0.0, Culture=neutral, PublicKeyToken=b77a5c561934e089</value>
  </resheader>
  <resheader name="writer">
    <value>System.Resources.ResXResourceWriter, System.Windows.Forms, Version=4.0.0.0, Culture=neutral, PublicKeyToken=b77a5c561934e089</value>
  </resheader>
  <data name="AvoidUsingCmdletAliasesDescription" xml:space="preserve">
    <value>An alias is an alternate name or nickname for a cmdlet or for a command element, such as a function, script, file, or executable file. An implicit alias is also the omission of the 'Get-' prefix for commands with this prefix. But when writing scripts that will potentially need to be maintained over time, either by the original author or another Windows PowerShell scripter, please consider using full cmdlet name instead of alias. Aliases can introduce these problems, readability, understandability and availability.</value>
  </data>
  <data name="AvoidUsingCmdletAliasesCommonName" xml:space="preserve">
    <value>Avoid Using Cmdlet Aliases or omitting the 'Get-' prefix.</value>
  </data>
  <data name="AvoidUsingEmptyCatchBlockDescription" xml:space="preserve">
    <value>Empty catch blocks are considered poor design decisions because if an error occurs in the try block, this error is simply swallowed and not acted upon. While this does not inherently lead to bad things. It can and this should be avoided if possible. To fix a violation of this rule, using Write-Error or throw statements in catch blocks.</value>
  </data>
  <data name="AvoidUsingEmptyCatchBlockCommonName" xml:space="preserve">
    <value>Avoid Using Empty Catch Block</value>
  </data>
  <data name="AvoidUsingInvokeExpressionRuleDescription" xml:space="preserve">
    <value>The Invoke-Expression cmdlet evaluates or runs a specified string as a command and returns the results of the expression or command. It can be extraordinarily powerful so it is not that you want to never use it but you need to be very careful about using it.  In particular, you are probably on safe ground if the data only comes from the program itself.  If you include any data provided from the user - you need to protect yourself from Code Injection. To fix a violation of this rule, please remove Invoke-Expression from script and find other options instead.</value>
  </data>
  <data name="AvoidUsingInvokeExpressionRuleCommonName" xml:space="preserve">
    <value>Avoid Using Invoke-Expression</value>
  </data>
  <data name="AvoidUsingPositionalParametersDescription" xml:space="preserve">
    <value>Readability and clarity should be the goal of any script we expect to maintain over time. When calling a command that takes parameters, where possible consider using name parameters as opposed to positional parameters. To fix a violation of this rule, please use named parameters instead of positional parameters when calling a command.</value>
  </data>
  <data name="AvoidUsingPositionalParametersCommonName" xml:space="preserve">
    <value>Avoid Using Positional Parameters</value>
  </data>
  <data name="ProvideCommentHelpDescription" xml:space="preserve">
    <value>Checks that all cmdlets have a help comment. This rule only checks existence. It does not check the content of the comment.</value>
  </data>
  <data name="ProvideCommentHelpError" xml:space="preserve">
    <value>The cmdlet '{0}' does not have a help comment.</value>
  </data>
  <data name="ProvideCommentHelpCommonName" xml:space="preserve">
    <value>Basic Comment Help</value>
  </data>
  <data name="UseApprovedVerbsDescription" xml:space="preserve">
    <value>Checks that all defined cmdlets use approved verbs. This is in line with PowerShell's best practices.</value>
  </data>
  <data name="UseApprovedVerbsError" xml:space="preserve">
    <value>The cmdlet '{0}' uses an unapproved verb.</value>
  </data>
  <data name="UseApprovedVerbsCommonName" xml:space="preserve">
    <value>Cmdlet Verbs</value>
  </data>
  <data name="UseDeclaredVarsMoreThanAssignmentsDescription" xml:space="preserve">
    <value>Ensure declared variables are used elsewhere in the script and not just during assignment.</value>
  </data>
  <data name="UseDeclaredVarsMoreThanAssignmentsError" xml:space="preserve">
    <value>The variable '{0}' is assigned but never used.</value>
  </data>
  <data name="UseDeclaredVarsMoreThanAssignmentsCommonName" xml:space="preserve">
    <value>Extra Variables</value>
  </data>
  <data name="AvoidGlobalVarsDescription" xml:space="preserve">
    <value>Checks that global variables are not used. Global variables are strongly discouraged as they can cause errors across different systems.</value>
  </data>
  <data name="AvoidGlobalVarsError" xml:space="preserve">
    <value>Found global variable '{0}'.</value>
  </data>
  <data name="AvoidGlobalVarsCommonName" xml:space="preserve">
    <value>No Global Variables</value>
  </data>
  <data name="PossibleIncorrectComparisonWithNullDescription" xml:space="preserve">
    <value>Checks that $null is on the left side of any equaltiy comparisons (eq, ne, ceq, cne, ieq, ine). When there is an array on the left side of a null equality comparison, PowerShell will check for a $null IN the array rather than if the array is null. If the two sides of the comaprision are switched this is fixed. Therefore, $null should always be on the left side of equality comparisons just in case.</value>
  </data>
  <data name="PossibleIncorrectComparisonWithNullError" xml:space="preserve">
    <value>$null should be on the left side of equality comparisons.</value>
  </data>
  <data name="PossibleIncorrectComparisonWithNullCommonName" xml:space="preserve">
    <value>Null Comparison</value>
  </data>
  <data name="OneCharDescription" xml:space="preserve">
    <value>Checks that cmdlets and parameters have more than one character.</value>
  </data>
  <data name="OneCharErrorCmdlet" xml:space="preserve">
    <value>The cmdlet name '{0}' only has one character.</value>
  </data>
  <data name="OneCharErrorParameter" xml:space="preserve">
    <value>The cmdlet '{0}' has a parameter '{1}' that only has one character.</value>
  </data>
  <data name="OneCharErrorParameterSB" xml:space="preserve">
    <value>A script block has a parameter '{0}' that only has one character.</value>
  </data>
  <data name="OneCharCommonName" xml:space="preserve">
    <value>One Char</value>
  </data>
  <data name="UsePSCredentialTypeDescription" xml:space="preserve">
    <value>For PowerShell 4.0 and earlier, a parameter named Credential with type PSCredential must have a credential transformation attribute defined after the PSCredential type attribute.</value>
  </data>
  <data name="UsePSCredentialTypeError" xml:space="preserve">
    <value>The Credential parameter in '{0}' must be of type PSCredential. For PowerShell 4.0 and earlier, please define a credential transformation attribute, e.g. [System.Management.Automation.Credential()], after the PSCredential type attribute.</value>
  </data>
  <data name="UsePSCredentialTypeErrorSB" xml:space="preserve">
    <value>The Credential parameter found in the script block must be of type PSCredential. For PowerShell 4.0 and earlier please define a credential transformation attribute, e.g. [System.Management.Automation.Credential()], after the PSCredential type attribute.</value>
  </data>
  <data name="UsePSCredentialTypeCommonName" xml:space="preserve">
    <value>Use PSCredential type.</value>
  </data>
  <data name="ReservedCmdletCharDescription" xml:space="preserve">
    <value>Checks for reserved characters in cmdlet names. These characters usually cause a parsing error. Otherwise they will generally cause runtime errors.</value>
  </data>
  <data name="ReservedCmdletCharError" xml:space="preserve">
    <value>The cmdlet '{0}' uses a reserved char in its name.</value>
  </data>
  <data name="ReservedCmdletCharCommonName" xml:space="preserve">
    <value>Reserved Cmdlet Chars</value>
  </data>
  <data name="ReservedParamsCmdletPrefix" xml:space="preserve">
    <value>The cmdlet '{0}'</value>
  </data>
  <data name="ReservedParamsDescription" xml:space="preserve">
    <value>Checks for reserved parameters in function definitions. If these parameters are defined by the user, an error generally occurs.</value>
  </data>
  <data name="ReservedParamsError" xml:space="preserve">
    <value>'{0}' defines the reserved common parameter '{1}'.</value>
  </data>
  <data name="ReservedParamsCommonName" xml:space="preserve">
    <value>Reserved Parameters</value>
  </data>
  <data name="ReservedParamsScriptPrefix" xml:space="preserve">
    <value>The script</value>
  </data>
  <data name="ReserverCmdletChars" xml:space="preserve">
    <value>#,(){}[]&amp;/\\$^;:\"'&lt;&gt;|?@`*%+=~</value>
  </data>
  <data name="ShouldProcessDescription" xml:space="preserve">
    <value>Checks that if the SupportsShouldProcess is present, the function calls ShouldProcess/ShouldContinue and vice versa. Scripts with one or the other but not both will generally run into an error or unexpected behavior.</value>
  </data>
  <data name="ShouldProcessErrorHasAttribute" xml:space="preserve">
    <value>'{0}' has the ShouldProcess attribute but does not call ShouldProcess/ShouldContinue.</value>
  </data>
  <data name="ShouldProcessErrorHasAttributeSB" xml:space="preserve">
    <value>A script block has the ShouldProcess attribute but does not call ShouldProcess/ShouldContinue.</value>
  </data>
  <data name="ShouldProcessErrorHasCmdlet" xml:space="preserve">
    <value>'{0}' calls ShouldProcess/ShouldContinue but does not have the ShouldProcess attribute.</value>
  </data>
  <data name="ShouldProcessErrorHasCmdletSB" xml:space="preserve">
    <value>A script block calls ShouldProcess/ShouldContinue but does not have the ShouldProcess attribute.</value>
  </data>
  <data name="ShouldProcessCommonName" xml:space="preserve">
    <value>Should Process</value>
  </data>
  <data name="SourceName" xml:space="preserve">
    <value>PS</value>
  </data>
  <data name="UseVerboseMessageInDSCResourceDescription" xml:space="preserve">
    <value>It is a best practice to emit informative, verbose messages in DSC resource functions. This helps in debugging issues when a DSC configuration is executed.</value>
  </data>
  <data name="UseVerboseMessageInDSCResourceErrorFunction" xml:space="preserve">
    <value>There is no call to Write-Verbose in DSC function '{0}'. If you are using Write-Verbose in a helper function, suppress this rule application.</value>
  </data>
  <data name="UseVerboseMessageInDSCResourceCommonName" xml:space="preserve">
    <value>Use verbose message in DSC resource</value>
  </data>
  <data name="MissingModuleManifestFieldDescription" xml:space="preserve">
    <value>Some fields of the module manifest (such as ModuleVersion) are required.</value>
  </data>
  <data name="MissingModuleManifestFieldCommonName" xml:space="preserve">
    <value>Module Manifest Fields</value>
  </data>
  <data name="AvoidUnloadableModuleDescription" xml:space="preserve">
    <value>If a script file is in a PowerShell module folder, then that folder must be loadable.</value>
  </data>
  <data name="AvoidUnloadableModuleError" xml:space="preserve">
    <value>Cannot load the module '{0}' that file '{1}' is in.</value>
  </data>
  <data name="AvoidUnloadableModuleCommonName" xml:space="preserve">
    <value>Module Must Be Loadable</value>
  </data>
  <data name="NullErrorMessage" xml:space="preserve">
    <value>Error Message is Null.</value>
  </data>
  <data name="AvoidUsingPlainTextForPasswordDescription" xml:space="preserve">
    <value>Password parameters that take in plaintext will expose passwords and compromise the security of your system.</value>
  </data>
  <data name="AvoidUsingPlainTextForPasswordError" xml:space="preserve">
    <value>Parameter '{0}' should not use String type but either SecureString or PSCredential, otherwise it increases the chance to expose this sensitive information.</value>
  </data>
  <data name="AvoidUsingPlainTextForPasswordCommonName" xml:space="preserve">
    <value>Avoid Using Plain Text For Password Parameter</value>
  </data>
  <data name="AvoidUsingConvertToSecureStringWithPlainTextDescription" xml:space="preserve">
    <value>Using ConvertTo-SecureString with plain text will expose secure information.</value>
  </data>
  <data name="AvoidUsingConvertToSecureStringWithPlainTextError" xml:space="preserve">
    <value>File '{0}' uses ConvertTo-SecureString with plaintext. This will expose secure information. Encrypted standard strings should be used instead.</value>
  </data>
  <data name="AvoidUsingConvertToSecureStringWithPlainTextCommonName" xml:space="preserve">
    <value>Avoid Using SecureString With Plain Text</value>
  </data>
  <data name="AvoidDefaultValueSwitchParameterDescription" xml:space="preserve">
    <value>Switch parameter should not default to true.</value>
  </data>
  <data name="AvoidDefaultValueSwitchParameterError" xml:space="preserve">
    <value>File '{0}' has a switch parameter default to true.</value>
  </data>
  <data name="AvoidDefaultValueSwitchParameterCommonName" xml:space="preserve">
    <value>Switch Parameters Should Not Default To True</value>
  </data>
  <data name="AvoidShouldContinueWithoutForceDescription" xml:space="preserve">
    <value>Functions that use ShouldContinue should have a boolean force parameter to allow user to bypass it.</value>
  </data>
  <data name="AvoidShouldContinueWithoutForceError" xml:space="preserve">
    <value>Function '{0}' in file '{1}' uses ShouldContinue but does not have a boolean force parameter. The force parameter will allow users of the script to bypass ShouldContinue prompt</value>
  </data>
  <data name="AvoidShouldContinueWithoutForceCommonName" xml:space="preserve">
    <value>Avoid Using ShouldContinue Without Boolean Force Parameter</value>
  </data>
  <data name="AvoidUsingClearHostDescription" xml:space="preserve">
    <value>Using Clear-Host is not recommended because the cmdlet may not work in some hosts or there may even be no hosts at all.</value>
  </data>
  <data name="AvoidUsingClearHostError" xml:space="preserve">
    <value>File '{0}' uses Clear-Host. This is not recommended because it may not work in some hosts or there may even be no hosts at all.</value>
  </data>
  <data name="AvoidUsingClearHostCommonName" xml:space="preserve">
    <value>Avoid Using Clear-Host</value>
  </data>
  <data name="AvoidUsingConsoleWriteError" xml:space="preserve">
    <value>File '{0}' uses Console.'{1}'. Using Console to write is not recommended because it may not work in all hosts or there may even be no hosts at all. Use Write-Output instead.</value>
  </data>
  <data name="AvoidUsingWriteHostDescription" xml:space="preserve">
    <value>Avoid using the Write-Host cmdlet. Instead, use Write-Output, Write-Verbose, or Write-Information. Because Write-Host is host-specific, its implementation might vary unpredictably. Also, prior to PowerShell 5.0, Write-Host did not write to a stream, so users cannot suppress it, capture its value, or redirect it.</value>
  </data>
  <data name="AvoidUsingWriteHostError" xml:space="preserve">
    <value>File '{0}' uses Write-Host. Avoid using Write-Host because it might not work in all hosts, does not work when there is no host, and (prior to PS 5.0) cannot be suppressed, captured, or redirected. Instead, use Write-Output, Write-Verbose, or Write-Information.</value>
  </data>
  <data name="AvoidUsingWriteHostCommonName" xml:space="preserve">
    <value>Avoid Using Write-Host</value>
  </data>
  <data name="UseSingularNounsDescription" xml:space="preserve">
    <value>Cmdlet should use singular instead of plural nouns.</value>
  </data>
  <data name="UseSingularNounsError" xml:space="preserve">
    <value>The cmdlet '{0}' uses a plural noun. A singular noun should be used instead.</value>
  </data>
  <data name="UseSingularNounsCommonName" xml:space="preserve">
    <value>Cmdlet Singular Noun</value>
  </data>
  <data name="AvoidUsingCmdletAliasesName" xml:space="preserve">
    <value>AvoidUsingCmdletAliases</value>
  </data>
  <data name="AvoidDefaultValueSwitchParameterName" xml:space="preserve">
    <value>AvoidDefaultValueSwitchParameter</value>
  </data>
  <data name="AvoidGlobalVarsName" xml:space="preserve">
    <value>AvoidGlobalVars</value>
  </data>
  <data name="AvoidShouldContinueWithoutForceName" xml:space="preserve">
    <value>AvoidShouldContinueWithoutForce</value>
  </data>
  <data name="AvoidUnloadableModuleName" xml:space="preserve">
    <value>AvoidUnloadableModule</value>
  </data>
  <data name="AvoidUsingClearHostName" xml:space="preserve">
    <value>AvoidUsingClearHost</value>
  </data>
  <data name="AvoidUsingConvertToSecureStringWithPlainTextName" xml:space="preserve">
    <value>AvoidUsingConvertToSecureStringWithPlainText</value>
  </data>
  <data name="AvoidUsingEmptyCatchBlockName" xml:space="preserve">
    <value>AvoidUsingEmptyCatchBlock</value>
  </data>
  <data name="AvoidUsingInvokeExpressionRuleName" xml:space="preserve">
    <value>AvoidUsingInvokeExpression</value>
  </data>
  <data name="AvoidUsingPlainTextForPasswordName" xml:space="preserve">
    <value>AvoidUsingPlainTextForPassword</value>
  </data>
  <data name="AvoidUsingPositionalParametersName" xml:space="preserve">
    <value>AvoidUsingPositionalParameters</value>
  </data>
  <data name="AvoidUsingWriteHostName" xml:space="preserve">
    <value>AvoidUsingWriteHost</value>
  </data>
  <data name="OneCharName" xml:space="preserve">
    <value>OneChar</value>
  </data>
  <data name="PossibleIncorrectComparisonWithNullName" xml:space="preserve">
    <value>PossibleIncorrectComparisonWithNull</value>
  </data>
  <data name="ProvideCommentHelpName" xml:space="preserve">
    <value>ProvideCommentHelp</value>
  </data>
  <data name="ReservedCmdletCharName" xml:space="preserve">
    <value>ReservedCmdletChar</value>
  </data>
  <data name="ReservedParamsName" xml:space="preserve">
    <value>ReservedParams</value>
  </data>
  <data name="ShouldProcessName" xml:space="preserve">
    <value>ShouldProcess</value>
  </data>
  <data name="UseApprovedVerbsName" xml:space="preserve">
    <value>UseApprovedVerbs</value>
  </data>
  <data name="UseDeclaredVarsMoreThanAssignmentsName" xml:space="preserve">
    <value>UseDeclaredVarsMoreThanAssignments</value>
  </data>
  <data name="UsePSCredentialTypeName" xml:space="preserve">
    <value>UsePSCredentialType</value>
  </data>
  <data name="UseSingularNounsName" xml:space="preserve">
    <value>UseSingularNouns</value>
  </data>
  <data name="MissingModuleManifestFieldName" xml:space="preserve">
    <value>MissingModuleManifestField</value>
  </data>
  <data name="UseVerboseMessageInDSCResourceName" xml:space="preserve">
    <value>UseVerboseMessageInDSCResource</value>
  </data>
  <data name="CommandNotFoundCommonName" xml:space="preserve">
    <value>Command Not Found</value>
  </data>
  <data name="CommandNotFoundDescription" xml:space="preserve">
    <value>Commands that are undefined or do not exist should not be used.</value>
  </data>
  <data name="CommandNotFoundError" xml:space="preserve">
    <value>Command '{0}' Is Not Found</value>
  </data>
  <data name="CommandNotFoundName" xml:space="preserve">
    <value>CommandNotFound</value>
  </data>
  <data name="TypeNotFoundCommonName" xml:space="preserve">
    <value>Type Not Found</value>
  </data>
  <data name="TypeNotFoundDescription" xml:space="preserve">
    <value>Undefined type should not be used</value>
  </data>
  <data name="TypeNotFoundError" xml:space="preserve">
    <value>Type '{0}' is not found. Please check that it is defined.</value>
  </data>
  <data name="TypeNotFoundName" xml:space="preserve">
    <value>TypeNotFound</value>
  </data>
  <data name="UseCmdletCorrectlyCommonName" xml:space="preserve">
    <value>Use Cmdlet Correctly</value>
  </data>
  <data name="UseCmdletCorrectlyDescription" xml:space="preserve">
    <value>Cmdlet should be called with the mandatory parameters.</value>
  </data>
  <data name="UseCmdletCorrectlyError" xml:space="preserve">
    <value>Cmdlet '{0}' may be used incorrectly. Please check that all mandatory parameters are supplied.</value>
  </data>
  <data name="UseCmdletCorrectlyName" xml:space="preserve">
    <value>UseCmdletCorrectly</value>
  </data>
  <data name="UseTypeAtVariableAssignmentCommonName" xml:space="preserve">
    <value>Use Type At Variable Assignment</value>
  </data>
  <data name="UseTypeAtVariableAssignmentDescription" xml:space="preserve">
    <value>Types should be specified at variable assignments to maintain readability and maintainability of script.</value>
  </data>
  <data name="UseTypeAtVariableAssignmentError" xml:space="preserve">
    <value>Specify type at the assignment of variable '{0}'</value>
  </data>
  <data name="UseTypeAtVariableAssignmentName" xml:space="preserve">
    <value>UseTypeAtVariableAssignment</value>
  </data>
  <data name="AvoidUsernameAndPasswordParamsCommonName" xml:space="preserve">
    <value>Avoid Using Username and Password Parameters</value>
  </data>
  <data name="AvoidUsernameAndPasswordParamsDescription" xml:space="preserve">
    <value>Functions should take in a Credential parameter of type PSCredential (with a Credential transformation attribute defined after it in PowerShell 4.0 or earlier) or set the Password parameter to type SecureString.</value>
  </data>
  <data name="AvoidUsernameAndPasswordParamsError" xml:space="preserve">
    <value>Function '{0}' has both Username and Password parameters. Either set the type of the Password parameter to SecureString or replace the Username and Password parameters with a Credential parameter of type PSCredential. If using a Credential parameter in PowerShell 4.0 or earlier, please define a credential transformation attribute after the PSCredential type attribute.</value>
  </data>
  <data name="AvoidUsernameAndPasswordParamsName" xml:space="preserve">
    <value>AvoidUsingUsernameAndPasswordParams</value>
  </data>
  <data name="AvoidInvokingEmptyMembersCommonName" xml:space="preserve">
    <value>Avoid Invoking Empty Members</value>
  </data>
  <data name="AvoidInvokingEmptyMembersDescription" xml:space="preserve">
    <value>Invoking non-constant members would cause potential bugs. Please double check the syntax to make sure members invoked are non-constant.</value>
  </data>
  <data name="AvoidInvokingEmptyMembersError" xml:space="preserve">
    <value>'{0}' has non-constant members. Invoking non-constant members may cause bugs in the script.</value>
  </data>
  <data name="AvoidInvokingEmptyMembersName" xml:space="preserve">
    <value>AvoidInvokingEmptyMembers</value>
  </data>
  <data name="AvoidComputerNameHardcodedCommonName" xml:space="preserve">
    <value>Avoid Using ComputerName Hardcoded</value>
  </data>
  <data name="AvoidComputerNameHardcodedDescription" xml:space="preserve">
    <value>The ComputerName parameter of a cmdlet should not be hardcoded as this will expose sensitive information about the system.</value>
  </data>
  <data name="AvoidComputerNameHardcodedError" xml:space="preserve">
    <value>The ComputerName parameter of cmdlet '{0}' is hardcoded. This will expose sensitive information about the system if the script is shared.</value>
  </data>
  <data name="AvoidComputerNameHardcodedName" xml:space="preserve">
    <value>AvoidUsingComputerNameHardcoded</value>
  </data>
  <data name="AvoidEmptyCatchBlockError" xml:space="preserve">
    <value>Empty catch block is used. Please use Write-Error or throw statements in catch blocks.</value>
  </data>
  <data name="AvoidUsingCmdletAliasesError" xml:space="preserve">
    <value>'{0}' is an alias of '{1}'. Alias can introduce possible problems and make scripts hard to maintain. Please consider changing alias to its full content.</value>
  </data>
  <data name="AvoidUsingInvokeExpressionError" xml:space="preserve">
    <value>Invoke-Expression is used. Please remove Invoke-Expression from script and find other options instead.</value>
  </data>
  <data name="AvoidUsingPositionalParametersError" xml:space="preserve">
    <value>Cmdlet '{0}' has positional parameter. Please use named parameters instead of positional parameters when calling a command.</value>
  </data>
  <data name="NameSpaceFormat" xml:space="preserve">
    <value>{0}{1}</value>
  </data>
  <data name="NullAstErrorMessage" xml:space="preserve">
    <value>Cannot process null Ast</value>
  </data>
  <data name="NullCommandInfoError" xml:space="preserve">
    <value>Cannot process null CommandInfo</value>
  </data>
  <data name="DSCSourceName" xml:space="preserve">
    <value>PSDSC</value>
  </data>
  <data name="UseStandardDSCFunctionsInResourceCommonName" xml:space="preserve">
    <value>Use Standard Get/Set/Test TargetResource functions in DSC Resource</value>
  </data>
  <data name="UseStandardDSCFunctionsInResourceDescription" xml:space="preserve">
    <value>DSC Resource must implement Get, Set and Test-TargetResource functions. DSC Class must implement Get, Set and Test functions.</value>
  </data>
  <data name="UseStandardDSCFunctionsInResourceError" xml:space="preserve">
    <value>Missing '{0}' function. DSC Resource must implement Get, Set and Test-TargetResource functions.</value>
  </data>
  <data name="UseStandardDSCFunctionsInResourceName" xml:space="preserve">
    <value>StandardDSCFunctionsInResource</value>
  </data>
  <data name="AvoidUsingInternalURLsCommonName" xml:space="preserve">
    <value>Avoid Using Internal URLs</value>
  </data>
  <data name="AvoidUsingInternalURLsDescription" xml:space="preserve">
    <value>Using Internal URLs in the scripts may cause security problems.</value>
  </data>
  <data name="AvoidUsingInternalURLsError" xml:space="preserve">
    <value>'{0}' could be an internal URL. Using internal URL directly in the script may cause potential information disclosure.</value>
  </data>
  <data name="AvoidUsingInternalURLsName" xml:space="preserve">
    <value>AvoidUsingInternalURLs</value>
  </data>
  <data name="SharepointURL" xml:space="preserve">
    <value>www.sharepoint.com</value>
  </data>
  <data name="UseIdenticalParametersDSCCommonName" xml:space="preserve">
    <value>Use Identical Parameters For DSC Test and Set Functions</value>
  </data>
  <data name="UseIdenticalParametersDSCDescription" xml:space="preserve">
    <value>The Test and Set-TargetResource functions of DSC Resource must have the same parameters.</value>
  </data>
  <data name="UseIdenticalParametersDSCError" xml:space="preserve">
    <value>The Test and Set-TargetResource functions of DSC Resource must have the same parameters.</value>
  </data>
  <data name="UseIdenticalParametersDSCName" xml:space="preserve">
    <value>UseIdenticalParametersForDSC</value>
  </data>
  <data name="UseStandardDSCFunctionsInClassError" xml:space="preserve">
    <value>Missing '{0}' function. DSC Class must implement Get, Set and Test functions.</value>
  </data>
  <data name="UseIdenticalMandatoryParametersDSCCommonName" xml:space="preserve">
    <value>Use identical mandatory parameters for DSC Get/Test/Set TargetResource functions</value>
  </data>
  <data name="UseIdenticalMandatoryParametersDSCDescription" xml:space="preserve">
    <value>The Get/Test/Set TargetResource functions of DSC resource must have the same mandatory parameters.</value>
  </data>
  <data name="UseIdenticalMandatoryParametersDSCError" xml:space="preserve">
    <value>The '{0}' parameter '{1}' is not present in '{2}' DSC resource function(s).</value>
  </data>
  <data name="UseIdenticalMandatoryParametersDSCName" xml:space="preserve">
    <value>UseIdenticalMandatoryParametersForDSC</value>
  </data>
  <data name="NotAllCodePathReturnsDSCFunctionsError" xml:space="preserve">
    <value>Not all code path in {0} function in DSC Class {1} returns a value</value>
  </data>
  <data name="ReturnCorrectTypeDSCFunctionsName" xml:space="preserve">
    <value>ReturnCorrectTypesForDSCFunctions</value>
  </data>
  <data name="ReturnCorrectTypesForDSCFunctionsCommonName" xml:space="preserve">
    <value>Return Correct Types For DSC Functions</value>
  </data>
  <data name="ReturnCorrectTypesForDSCFunctionsDescription" xml:space="preserve">
    <value>Set function in DSC class and Set-TargetResource in DSC resource must not return anything. Get function in DSC class must return an instance of the DSC class and Get-TargetResource function in DSC resource must return a hashtable. Test function in DSC class and Get-TargetResource function in DSC resource must return a boolean.</value>
  </data>
  <data name="ReturnCorrectTypesForDSCFunctionsNoTypeError" xml:space="preserve">
    <value>{0} function in DSC Class {1} should return object of type {2}</value>
  </data>
  <data name="ReturnCorrectTypesForDSCFunctionsWrongTypeError" xml:space="preserve">
    <value>{0} function in DSC Class {1} should return object of type {2} instead of type {3}</value>
  </data>
  <data name="ReturnCorrectTypesForSetFunctionsDSCError" xml:space="preserve">
    <value>Set function in DSC Class {0} should not return anything</value>
  </data>
  <data name="ReturnCorrectTypesForGetTestTargetResourceFunctionsDSCResourceError" xml:space="preserve">
    <value>{0} function in DSC Resource should return object of type {1} instead of {2}</value>
  </data>
  <data name="ReturnCorrectTypesForSetTargetResourceFunctionsDSCError" xml:space="preserve">
    <value>Set-TargetResource function in DSC Resource should not output anything to the pipeline.</value>
  </data>
  <data name="UseShouldProcessForStateChangingFunctionsCommonName" xml:space="preserve">
    <value>Use ShouldProcess For State Changing Functions</value>
  </data>
  <data name="UseShouldProcessForStateChangingFunctionsDescrption" xml:space="preserve">
    <value>Functions that have verbs like New, Start, Stop, Set, Reset, Restart that change system state should support 'ShouldProcess'.</value>
  </data>
  <data name="UseShouldProcessForStateChangingFunctionsError" xml:space="preserve">
    <value>Function '{0}' has verb that could change system state. Therefore, the function has to support 'ShouldProcess'.</value>
  </data>
  <data name="UseShouldProcessForStateChangingFunctionsName" xml:space="preserve">
    <value>UseShouldProcessForStateChangingFunctions</value>
  </data>
  <data name="AvoidUsingWMICmdletCommonName" xml:space="preserve">
    <value>Avoid Using Get-WMIObject, Remove-WMIObject, Invoke-WmiMethod, Register-WmiEvent, Set-WmiInstance</value>
  </data>
  <data name="AvoidUsingWMICmdletDescription" xml:space="preserve">
    <value>Deprecated. Starting in Windows PowerShell 3.0, these cmdlets have been superseded by CIM cmdlets.</value>
  </data>
  <data name="AvoidUsingWMICmdletError" xml:space="preserve">
    <value>File '{0}' uses WMI cmdlet. For PowerShell 3.0 and above, use CIM cmdlet which perform the same tasks as the WMI cmdlets. The CIM cmdlets comply with WS-Management (WSMan) standards and with the Common Information Model (CIM) standard, which enables the cmdlets to use the same techniques to manage Windows computers and those running other operating systems.</value>
  </data>
  <data name="AvoidUsingWMICmdletName" xml:space="preserve">
    <value>AvoidUsingWMICmdlet</value>
  </data>
  <data name="UseOutputTypeCorrectlyCommonName" xml:space="preserve">
    <value>Use OutputType Correctly</value>
  </data>
  <data name="UseOutputTypeCorrectlyDescription" xml:space="preserve">
    <value>The return types of a cmdlet should be declared using the OutputType attribute.</value>
  </data>
  <data name="UseOutputTypeCorrectlyError" xml:space="preserve">
    <value>The cmdlet '{0}' returns an object of type '{1}' but this type is not declared in the OutputType attribute.</value>
  </data>
  <data name="UseOutputTypeCorrectlyName" xml:space="preserve">
    <value>UseOutputTypeCorrectly</value>
  </data>
  <data name="DscTestsPresent" xml:space="preserve">
    <value>DscTestsPresent</value>
  </data>
  <data name="DscTestsPresentCommonName" xml:space="preserve">
    <value>Dsc tests are present</value>
  </data>
  <data name="DscTestsPresentDescription" xml:space="preserve">
    <value>Every DSC resource module should contain folder "Tests" with tests for every resource. Test scripts should have resource name they are testing in the file name.</value>
  </data>
  <data name="DscTestsPresentNoTestsError" xml:space="preserve">
    <value>No tests found for resource '{0}'</value>
  </data>
  <data name="DscExamplesPresent" xml:space="preserve">
    <value>DscExamplesPresent</value>
  </data>
  <data name="DscExamplesPresentCommonName" xml:space="preserve">
    <value>DSC examples are present</value>
  </data>
  <data name="DscExamplesPresentDescription" xml:space="preserve">
    <value>Every DSC resource module should contain folder "Examples" with sample configurations for every resource. Sample configurations should have resource name they are demonstrating in the title.</value>
  </data>
  <data name="DscExamplesPresentNoExamplesError" xml:space="preserve">
    <value>No examples found for resource '{0}'</value>
  </data>
  <data name="AvoidDefaultValueForMandatoryParameterCommonName" xml:space="preserve">
    <value>Avoid Default Value For Mandatory Parameter</value>
  </data>
  <data name="AvoidDefaultValueForMandatoryParameterDescription" xml:space="preserve">
    <value>Mandatory parameter should not be initialized with a default value in the param block because this value will be ignored.. To fix a violation of this rule, please avoid initializing a value for the mandatory parameter in the param block.</value>
  </data>
  <data name="AvoidDefaultValueForMandatoryParameterError" xml:space="preserve">
    <value>Mandatory Parameter '{0}' is initialized in the Param block. To fix a violation of this rule, please leave it uninitialized.</value>
  </data>
  <data name="AvoidDefaultValueForMandatoryParameterName" xml:space="preserve">
    <value>AvoidDefaultValueForMandatoryParameter</value>
  </data>
  <data name="AvoidUsingDeprecatedManifestFieldsCommonName" xml:space="preserve">
    <value>Avoid Using Deprecated Manifest Fields</value>
  </data>
  <data name="AvoidUsingDeprecatedManifestFieldsDescription" xml:space="preserve">
    <value>"ModuleToProcess" is obsolete in the latest PowerShell version. Please update with the latest field "RootModule" in manifest files to avoid PowerShell version inconsistency.</value>
  </data>
  <data name="AvoidUsingDeprecatedManifestFieldsName" xml:space="preserve">
    <value>AvoidUsingDeprecatedManifestFields</value>
  </data>
  <data name="UseUTF8EncodingForHelpFileCommonName" xml:space="preserve">
    <value>Use UTF8 Encoding For Help File</value>
  </data>
  <data name="UseUTF8EncodingForHelpFileDescription" xml:space="preserve">
    <value>PowerShell help file needs to use UTF8 Encoding.</value>
  </data>
  <data name="UseUTF8EncodingForHelpFileError" xml:space="preserve">
    <value>File {0} has to use UTF8 instead of {1} encoding because it is a powershell help file.</value>
  </data>
  <data name="UseUTF8EncodingForHelpFileName" xml:space="preserve">
    <value>UseUTF8EncodingForHelpFile</value>
  </data>
  <data name="UseBOMForUnicodeEncodedFileCommonName" xml:space="preserve">
    <value>Use BOM encoding for non-ASCII files</value>
  </data>
  <data name="UseBOMForUnicodeEncodedFileDescription" xml:space="preserve">
    <value>For a file encoded with a format other than ASCII, ensure BOM is present to ensure that any application consuming this file can interpret it correctly.</value>
  </data>
  <data name="UseBOMForUnicodeEncodedFileError" xml:space="preserve">
    <value>Missing BOM encoding for non-ASCII encoded file '{0}'</value>
  </data>
  <data name="UseBOMForUnicodeEncodedFileName" xml:space="preserve">
    <value>UseBOMForUnicodeEncodedFile</value>
  </data>
  <data name="AvoidDefaultValueSwitchParameterErrorScriptDefinition" xml:space="preserve">
    <value>Script definition has a switch parameter default to true.</value>
  </data>
  <data name="AvoidShouldContinueWithoutForceErrorScriptDefinition" xml:space="preserve">
    <value>Function '{0}' in script definition uses ShouldContinue but does not have a boolean force parameter. The force parameter will allow users of the script to bypass ShouldContinue prompt</value>
  </data>
  <data name="AvoidUsingConvertToSecureStringWithPlainTextErrorScriptDefinition" xml:space="preserve">
    <value>Script definition uses ConvertTo-SecureString with plaintext. This will expose secure information. Encrypted standard strings should be used instead.</value>
  </data>
  <data name="AvoidUsingWMICmdletErrorScriptDefinition" xml:space="preserve">
    <value>Script definition uses WMI cmdlet. For PowerShell 3.0 and above, use CIM cmdlet which perform the same tasks as the WMI cmdlets. The CIM cmdlets comply with WS-Management (WSMan) standards and with the Common Information Model (CIM) standard, which enables the cmdlets to use the same techniques to manage Windows computers and those running other operating systems.</value>
  </data>
  <data name="AvoidUsingWriteHostErrorScriptDefinition" xml:space="preserve">
    <value>Script definition uses Write-Host. Avoid using Write-Host because it might not work in all hosts, does not work when there is no host, and (prior to PS 5.0) cannot be suppressed, captured, or redirected. Instead, use Write-Output, Write-Verbose, or Write-Information.</value>
  </data>
  <data name="ScriptDefinitionName" xml:space="preserve">
    <value>ScriptDefinition</value>
  </data>
  <data name="MisleadingBacktickCommonName" xml:space="preserve">
    <value>Misleading Backtick</value>
  </data>
  <data name="MisleadingBacktickDescription" xml:space="preserve">
    <value>Ending a line with an escaped whitepsace character is misleading. A trailing backtick is usually used for line continuation. Users typically don't intend to end a line with escaped whitespace.</value>
  </data>
  <data name="MisleadingBacktickName" xml:space="preserve">
    <value>MisleadingBacktick</value>
  </data>
  <data name="MisleadingBacktickError" xml:space="preserve">
    <value>This line has a backtick at the end trailed by a whitespace character. Did you mean for this to be a line continuation?</value>
  </data>
  <data name="AvoidNullOrEmptyHelpMessageAttributeCommonName" xml:space="preserve">
    <value>Avoid using null or empty HelpMessage parameter attribute.</value>
  </data>
  <data name="AvoidNullOrEmptyHelpMessageAttributeDescription" xml:space="preserve">
    <value>Setting the HelpMessage attribute to an empty string or null value causes PowerShell interpreter to throw an error while executing the corresponding function.</value>
  </data>
  <data name="AvoidNullOrEmptyHelpMessageAttributeError" xml:space="preserve">
    <value>HelpMessage parameter attribute should not be null or empty. To fix a violation of this rule, please set its value to a non-empty string.</value>
  </data>
  <data name="AvoidNullOrEmptyHelpMessageAttributeName" xml:space="preserve">
    <value>AvoidNullOrEmptyHelpMessageAttribute</value>
  </data>
  <data name="UseToExportFieldsInManifestCommonName" xml:space="preserve">
    <value>Use the *ToExport module manifest fields.</value>
  </data>
  <data name="UseToExportFieldsInManifestDescription" xml:space="preserve">
    <value>In a module manifest, AliasesToExport, CmdletsToExport, FunctionsToExport and VariablesToExport fields should not use wildcards or $null in their entries. During module auto-discovery, if any of these entries are missing or $null or wildcard, PowerShell does some potentially expensive work to analyze the rest of the module.</value>
  </data>
  <data name="UseToExportFieldsInManifestError" xml:space="preserve">
    <value>Do not use wildcard or $null in this field. Explicitly specify a list for {0}.</value>
  </data>
  <data name="UseToExportFieldsInManifestName" xml:space="preserve">
    <value>UseToExportFieldsInManifest</value>
  </data>
  <data name="AvoidUsingCmdletAliasesCorrectionDescription" xml:space="preserve">
    <value>Replace {0} with {1}</value>
  </data>
  <data name="AvoidUsingPlainTextForPasswordCorrectionDescription" xml:space="preserve">
    <value>Set {0} type to {1}</value>
  </data>
  <data name="MissingModuleManifestFieldCorrectionDescription" xml:space="preserve">
    <value>Add {0} = {1} to the module manifest</value>
  </data>
  <data name="UseToExportFieldsInManifestCorrectionDescription" xml:space="preserve">
    <value>Replace {0} with {1}</value>
  </data>
  <data name="UseLiteralInitilializerForHashtableCommonName" xml:space="preserve">
    <value>Create hashtables with literal initializers</value>
  </data>
  <data name="UseLiteralInitilializerForHashtableDescription" xml:space="preserve">
    <value>Use literal initializer, @{{}}, for creating a hashtable as they are case-insensitive by default</value>
  </data>
  <data name="UseLiteralInitilializerForHashtableError" xml:space="preserve">
    <value>Create hashtables with literal initliazers</value>
  </data>
  <data name="UseLiteralInitilializerForHashtableName" xml:space="preserve">
    <value>UseLiteralInitializerForHashtable</value>
  </data>
  <data name="UseCompatibleCmdletsName" xml:space="preserve">
    <value>UseCompatibleCmdlets</value>
  </data>
  <data name="UseCompatibleCmdletsCommonName" xml:space="preserve">
    <value>Use compatible cmdlets</value>
  </data>
  <data name="UseCompatibleCmdletsDescription" xml:space="preserve">
    <value>Use cmdlets compatible with the given PowerShell version and edition and operating system</value>
  </data>
  <data name="UseCompatibleCmdletsError" xml:space="preserve">
    <value>'{0}' is not compatible with PowerShell edition '{1}', version '{2}' and OS '{3}'</value>
  </data>
  <data name="AvoidOverwritingBuiltInCmdletsName" xml:space="preserve">
    <value>AvoidOverwritingBuiltInCmdlets</value>
  </data>
  <data name="AvoidOverwritingBuiltInCmdletsCommonName" xml:space="preserve">
    <value>Avoid overwriting built in cmdlets</value>
  </data>
  <data name="AvoidOverwritingBuiltInCmdletsDescription" xml:space="preserve">
    <value>Do not overwrite the definition of a cmdlet that is included with PowerShell</value>
  </data>
  <data name="AvoidOverwritingBuiltInCmdletsError" xml:space="preserve">
    <value>'{0}' is a cmdlet that is included with PowerShell (version {1}) whose definition should not be overridden</value>
  </data>
  <data name="UseCompatibleCommandsName" xml:space="preserve">
    <value>UseCompatibleCommands</value>
  </data>
  <data name="UseCompatibleCommandsCommonName" xml:space="preserve">
    <value>Use compatible commands</value>
  </data>
  <data name="UseCompatibleCommandsDescription" xml:space="preserve">
    <value>Use commands compatible with the given PowerShell version and operating system</value>
  </data>
  <data name="UseCompatibleCommandsCommandError" xml:space="preserve">
    <value>The command '{0}' is not available by default in PowerShell version '{1}' on platform '{2}'</value>
  </data>
  <data name="UseCompatibleCommandsParameterError" xml:space="preserve">
    <value>The parameter '{0}' is not available for command '{1}' by default in PowerShell version '{2}' on platform '{3}'</value>
  </data>
  <data name="UseCompatibleTypesName" xml:space="preserve">
    <value>UseCompatibleTypes</value>
  </data>
  <data name="UseCompatibleTypesCommonName" xml:space="preserve">
    <value>Use compatible types</value>
  </data>
  <data name="UseCompatibleTypesDescription" xml:space="preserve">
    <value>Use types compatible with the given PowerShell version and operating system</value>
  </data>
  <data name="UseCompatibleTypesTypeError" xml:space="preserve">
    <value>The type '{0}' is not available by default in PowerShell version '{1}' on platform '{2}'</value>
  </data>
  <data name="UseCompatibleTypesMethodError" xml:space="preserve">
    <value>The method '{0}' is not available on type '{1}' by default in PowerShell version '{2}' on platform '{3}'</value>
  </data>
  <data name="UseCompatibleTypesMemberError" xml:space="preserve">
    <value>The member '{0}' is not available on type '{1}' by default in PowerShell version '{2}' on platform '{3}'</value>
  </data>
  <data name="UseCompatibleSyntaxName" xml:space="preserve">
    <value>UseCompatibleSyntax</value>
  </data>
  <data name="UseCompatibleSyntaxCommonName" xml:space="preserve">
    <value>Use compatible syntax</value>
  </data>
  <data name="UseCompatibleSyntaxDescription" xml:space="preserve">
    <value>Use script syntax compatible with the given PowerShell versions</value>
  </data>
  <data name="UseCompatibleSyntaxError" xml:space="preserve">
    <value>The {0} syntax '{1}' is not available by default in PowerShell versions {2}</value>
  </data>
  <data name="UseCompatibleSyntaxCorrection" xml:space="preserve">
    <value>Use the '{0}' syntax instead for compatibility with PowerShell versions {1}</value>
  </data>
  <data name="UseCompatibleTypesTypeAcceleratorError" xml:space="preserve">
    <value>The type accelerator '{0}' is not available by default in PowerShell version '{1}' on platform '{2}'</value>
  </data>
  <data name="AvoidGlobalFunctionsCommonName" xml:space="preserve">
    <value>Avoid global functiosn and aliases</value>
  </data>
  <data name="AvoidGlobalFunctionsDescription" xml:space="preserve">
    <value>Checks that global functions and aliases are not used. Global functions are strongly discouraged as they can cause errors across different systems.</value>
  </data>
  <data name="AvoidGlobalFunctionsError" xml:space="preserve">
    <value>Avoid creating functions with a Global scope.</value>
  </data>
  <data name="AvoidGlobalFunctionsName" xml:space="preserve">
    <value>AvoidGlobalFunctions</value>
  </data>
  <data name="AvoidGlobalAliasesCommonName" xml:space="preserve">
    <value>Avoid global aliases.</value>
  </data>
  <data name="AvoidGlobalAliasesDescription" xml:space="preserve">
    <value>Checks that global aliases are not used. Global aliases are strongly discouraged as they overwrite desired aliases with name conflicts.</value>
  </data>
  <data name="AvoidGlobalAliasesError" xml:space="preserve">
    <value>Avoid creating aliases with a Global scope.</value>
  </data>
  <data name="AvoidGlobalAliasesName" xml:space="preserve">
    <value>AvoidGlobalAliases</value>
  </data>
  <data name="AvoidTrailingWhitespaceName" xml:space="preserve">
    <value>AvoidTrailingWhitespace</value>
  </data>
  <data name="AvoidTrailingWhitespaceCommonName" xml:space="preserve">
    <value>Avoid trailing whitespace</value>
  </data>
  <data name="AvoidTrailingWhitespaceDescription" xml:space="preserve">
    <value>Each line should have no trailing whitespace.</value>
  </data>
  <data name="AvoidTrailingWhitespaceError" xml:space="preserve">
    <value>Line has trailing whitespace</value>
  </data>
  <data name="AvoidLongLinesName" xml:space="preserve">
    <value>AvoidLongLines</value>
  </data>
  <data name="AvoidLongLinesCommonName" xml:space="preserve">
    <value>Avoid long lines</value>
  </data>
  <data name="AvoidLongLinesDescription" xml:space="preserve">
    <value>Line lengths should be less than the configured maximum</value>
  </data>
  <data name="AvoidLongLinesError" xml:space="preserve">
    <value>Line exceeds the configured maximum length of {0} characters</value>
  </data>
  <data name="AvoidSemicolonsAsLineTerminatorsName" xml:space="preserve">
    <value>AvoidSemicolonsAsLineTerminators</value>
  </data>
  <data name="AvoidSemicolonsAsLineTerminatorsCommonName" xml:space="preserve">
    <value>Avoid semicolons as line terminators</value>
  </data>
  <data name="AvoidSemicolonsAsLineTerminatorsDescription" xml:space="preserve">
    <value>Line should not end with a semicolon</value>
  </data>
  <data name="AvoidSemicolonsAsLineTerminatorsError" xml:space="preserve">
    <value>Line ends with a semicolon</value>
  </data>
  <data name="PlaceOpenBraceName" xml:space="preserve">
    <value>PlaceOpenBrace</value>
  </data>
  <data name="PlaceOpenBraceCommonName" xml:space="preserve">
    <value>Place open braces consistently</value>
  </data>
  <data name="PlaceOpenBraceDescription" xml:space="preserve">
    <value>Place open braces either on the same line as the preceding expression or on a new line.</value>
  </data>
  <data name="PlaceOpenBraceErrorShouldBeOnSameLine" xml:space="preserve">
    <value>Open brace not on same line as preceding keyword. It should be on the same line.</value>
  </data>
  <data name="PlaceOpenBraceErrorShouldNotBeOnSameLine" xml:space="preserve">
    <value>Open brace is not on a new line.</value>
  </data>
  <data name="PlaceOpenBraceErrorNoNewLineAfterBrace" xml:space="preserve">
    <value>There is no new line after open brace.</value>
  </data>
  <data name="PlaceCloseBraceName" xml:space="preserve">
    <value>PlaceCloseBrace</value>
  </data>
  <data name="PlaceCloseBraceCommonName" xml:space="preserve">
    <value>Place close braces</value>
  </data>
  <data name="PlaceCloseBraceDescription" xml:space="preserve">
    <value>Close brace should be on a new line by itself.</value>
  </data>
  <data name="PlaceCloseBraceErrorShouldBeOnNewLine" xml:space="preserve">
    <value>Close brace is not on a new line.</value>
  </data>
  <data name="PlaceCloseBraceErrorShouldNotFollowEmptyLine" xml:space="preserve">
    <value>Close brace does not follow a non-empty line.</value>
  </data>
  <data name="PlaceCloseBraceErrorShouldFollowNewLine" xml:space="preserve">
    <value>Close brace does not follow a new line.</value>
  </data>
  <data name="PlaceCloseBraceErrorShouldCuddleBranchStatement" xml:space="preserve">
    <value>Close brace before a branch statement is followed by a new line.</value>
  </data>
  <data name="UseConsistentIndentationName" xml:space="preserve">
    <value>UseConsistentIndentation</value>
  </data>
  <data name="UseConsistentIndentationCommonName" xml:space="preserve">
    <value>Use consistent indentation</value>
  </data>
  <data name="UseConsistentIndentationDescription" xml:space="preserve">
    <value>Each statement block should have a consistent indenation.</value>
  </data>
  <data name="UseConsistentIndentationError" xml:space="preserve">
    <value>Indentation not consistent</value>
  </data>
  <data name="UseConsistentWhitespaceName" xml:space="preserve">
    <value>UseConsistentWhitespace</value>
  </data>
  <data name="UseConsistentWhitespaceCommonName" xml:space="preserve">
    <value>Use whitespaces</value>
  </data>
  <data name="UseConsistentWhitespaceDescription" xml:space="preserve">
    <value>Check for whitespace between keyword and open paren/curly, around assigment operator ('='), around arithmetic operators and after separators (',' and ';')</value>
  </data>
  <data name="UseConsistentWhitespaceErrorBeforeOpeningBrace" xml:space="preserve">
    <value>Use space before open brace.</value>
  </data>
  <data name="UseConsistentWhitespaceErrorBeforeParen" xml:space="preserve">
    <value>Use space before open parenthesis.</value>
  </data>
  <data name="UseConsistentWhitespaceErrorOperator" xml:space="preserve">
    <value>Use space before and after binary and assignment operators.</value>
  </data>
  <data name="UseConsistentWhitespaceErrorSeparatorComma" xml:space="preserve">
    <value>Use space after a comma.</value>
  </data>
  <data name="UseConsistentWhitespaceErrorSeparatorSemi" xml:space="preserve">
    <value>Use space after a semicolon.</value>
  </data>
  <data name="UseSupportsShouldProcessName" xml:space="preserve">
    <value>UseSupportsShouldProcess</value>
  </data>
  <data name="UseSupportsShouldProcessCommonName" xml:space="preserve">
    <value>Use SupportsShouldProcess</value>
  </data>
  <data name="UseSupportsShouldProcessDescription" xml:space="preserve">
    <value>Commands typically provide Confirm and Whatif parameters to give more control on its execution in an interactive environment. In PowerShell, a command can use a SupportsShouldProcess attribute to provide this capability. Hence, manual addition of these parameters to a command is discouraged. If a commands need Confirm and Whatif parameters, then it should support ShouldProcess.</value>
  </data>
  <data name="UseSupportsShouldProcessError" xml:space="preserve">
    <value>Whatif and/or Confirm manually defined in function {0}. Instead, please use SupportsShouldProcess attribute.</value>
  </data>
  <data name="AlignAssignmentStatementName" xml:space="preserve">
    <value>AlignAssignmentStatement</value>
  </data>
  <data name="AlignAssignmentStatementCommonName" xml:space="preserve">
    <value>Align assignment statement</value>
  </data>
  <data name="AlignAssignmentStatementDescription" xml:space="preserve">
    <value>Line up assignment statements such that the assignment operator are aligned.</value>
  </data>
  <data name="AlignAssignmentStatementError" xml:space="preserve">
    <value>Assignment statements are not aligned</value>
  </data>
  <data name="PossibleIncorrectUsageOfAssignmentOperatorCommonName" xml:space="preserve">
    <value>'=' is not an assignment operator. Did you mean the equality operator '-eq'?</value>
  </data>
  <data name="PossibleIncorrectUsageOfAssignmentOperatorName" xml:space="preserve">
    <value>PossibleIncorrectUsageOfAssignmentOperator</value>
  </data>
  <data name="AvoidAssignmentToReadOnlyAutomaticVariable" xml:space="preserve">
    <value>Use a different variable name</value>
  </data>
  <data name="AvoidAssignmentToReadOnlyAutomaticVariableCommonName" xml:space="preserve">
    <value>Changing automtic variables might have undesired side effects</value>
  </data>
  <data name="AvoidAssignmentToReadOnlyAutomaticVariableDescription" xml:space="preserve">
    <value>This automatic variables is built into PowerShell and readonly.</value>
  </data>
  <data name="AvoidAssignmentToReadOnlyAutomaticVariableError" xml:space="preserve">
    <value>The Variable '{0}' cannot be assigned since it is a readonly automatic variable that is built into PowerShell, please use a different name.</value>
  </data>
  <data name="AvoidAssignmentToAutomaticVariableName" xml:space="preserve">
    <value>AvoidAssignmentToAutomaticVariable</value>
  </data>
  <data name="AvoidAssignmentToReadOnlyAutomaticVariableIntroducedInPowerShell6_0Error" xml:space="preserve">
    <value>Starting from PowerShell 6.0, the Variable '{0}' cannot be assigned any more since it is a readonly automatic variable that is built into PowerShell, please use a different name.</value>
  </data>
  <data name="AvoidUsingCmdletAliasesMissingGetPrefixError" xml:space="preserve">
    <value>'{0}' is implicitly aliasing '{1}' because it is missing the 'Get-' prefix. This can introduce possible problems and make scripts hard to maintain. Please consider changing command to its full name.</value>
  </data>
  <data name="PossibleIncorrectUsageOfAssignmentOperatorDescription" xml:space="preserve">
    <value>'=' or '==' are not comparison operators in the PowerShell language and rarely needed inside conditional statements.</value>
  </data>
  <data name="PossibleIncorrectUsageOfAssignmentOperatorError" xml:space="preserve">
    <value>Did you mean to use the assignment operator '='? The equality operator in PowerShell is 'eq'.</value>
  </data>
  <data name="PossibleIncorrectUsageOfRedirectionOperatorCommonName" xml:space="preserve">
    <value>'&gt;' is not a comparison operator. Use  '-gt' (greater than) or '-ge' (greater or equal).</value>
  </data>
  <data name="PossibleIncorrectUsageOfRedirectionOperatorDescription" xml:space="preserve">
    <value>When switching between different languages it is easy to forget that '&gt;' does not mean 'greater than' in PowerShell.</value>
  </data>
  <data name="PossibleIncorrectUsageOfRedirectionOperatorError" xml:space="preserve">
    <value>Did you mean to use the redirection operator '&gt;'? The comparison operators in PowerShell are '-gt' (greater than) or '-ge' (greater or equal).</value>
  </data>
  <data name="PossibleIncorrectUsageOfRedirectionOperatorName" xml:space="preserve">
    <value>PossibleIncorrectUsageOfRedirectionOperator</value>
  </data>
  <data name="PossibleIncorrectComparisonWithNullSuggesteCorrectionDescription" xml:space="preserve">
    <value>Use $null on the left hand side for safe comparison with $null.</value>
  </data>
  <data name="UseConsistentWhitespaceErrorAfterOpeningBrace" xml:space="preserve">
    <value>Use space after open brace.</value>
  </data>
  <data name="UseConsistentWhitespaceErrorBeforeClosingInnerBrace" xml:space="preserve">
    <value>Use space before closing brace.</value>
  </data>
  <data name="UseConsistentWhitespaceErrorSpaceAfterPipe" xml:space="preserve">
    <value>Use space after pipe.</value>
  </data>
  <data name="UseConsistentWhitespaceErrorSpaceBeforePipe" xml:space="preserve">
    <value>Use space before pipe.</value>
  </data>
  <data name="UseCorrectCasingCommonName" xml:space="preserve">
    <value>Use exact casing of cmdlet/function/parameter name.</value>
  </data>
  <data name="UseCorrectCasingDescription" xml:space="preserve">
    <value>For better readability and consistency, use consistent casing.</value>
  </data>
  <data name="UseCorrectCasingError" xml:space="preserve">
    <value>Function/Cmdlet '{0}' does not match its exact casing '{1}'.</value>
  </data>
  <data name="UseCorrectCasingName" xml:space="preserve">
    <value>UseCorrectCasing</value>
  </data>
  <data name="UseCorrectCasingKeywordError" xml:space="preserve">
    <value>Keyword '{0}' does not match the expected case '{1}'.</value>
  </data>
  <data name="UseCorrectCasingOperatorError" xml:space="preserve">
    <value>Operator '{0}' does not match the expected case '{1}'.</value>
  </data>
  <data name="UseCorrectCasingParameterError" xml:space="preserve">
    <value>Parameter '{0}' of function/cmdlet '{1}' does not match its exact casing '{2}'.</value>
  </data>
  <data name="UseProcessBlockForPipelineCommandCommonName" xml:space="preserve">
    <value>Use process block for command that accepts input from pipeline.</value>
  </data>
  <data name="UseProcessBlockForPipelineCommandDescription" xml:space="preserve">
    <value>If a command parameter takes its value from the pipeline, the command must use a process block to bind the input objects from the pipeline to that parameter.</value>
  </data>
  <data name="UseProcessBlockForPipelineCommandError" xml:space="preserve">
    <value>Command accepts pipeline input but has not defined a process block.</value>
  </data>
  <data name="UseProcessBlockForPipelineCommandName" xml:space="preserve">
    <value>UseProcessBlockForPipelineCommand</value>
  </data>
  <data name="AvoidAssignmentToWritableAutomaticVariableError" xml:space="preserve">
    <value>The Variable '{0}' is an automatic variable that is built into PowerShell, assigning to it might have undesired side effects. If assignment is not by design, please use a different name.</value>
  </data>
  <data name="UseConsistentWhitespaceErrorSpaceBetweenParameter" xml:space="preserve">
    <value>Use only 1 whitespace between parameter names or values.</value>
  </data>
  <data name="ReviewUnusedParameterCommonName" xml:space="preserve">
    <value>ReviewUnusedParameter</value>
  </data>
  <data name="ReviewUnusedParameterDescription" xml:space="preserve">
    <value>Ensure all parameters are used within the same script, scriptblock, or function where they are declared.</value>
  </data>
  <data name="ReviewUnusedParameterError" xml:space="preserve">
    <value>The parameter '{0}' has been declared but not used.</value>
  </data>
  <data name="ReviewUnusedParameterName" xml:space="preserve">
    <value>ReviewUnusedParameter</value>
  </data>
  <data name="UseUsingScopeModifierInNewRunspacesCommonName" xml:space="preserve">
    <value>Use 'Using:' scope modifier in RunSpace ScriptBlocks</value>
  </data>
  <data name="UseUsingScopeModifierInNewRunspacesDescription" xml:space="preserve">
    <value>If a ScriptBlock is intended to be run as a new RunSpace, variables inside it should use 'Using:' scope modifier, or be initialized within the ScriptBlock.</value>
  </data>
  <data name="UseUsingScopeModifierInNewRunspacesName" xml:space="preserve">
    <value>UseUsingScopeModifierInNewRunspaces</value>
  </data>
  <data name="UseUsingScopeModifierInNewRunspacesError" xml:space="preserve">
    <value>The variable '{0}' is not declared within this ScriptBlock, and is missing the 'Using:' scope modifier.</value>
  </data>
  <data name="UseUsingScopeModifierInNewRunspacesCorrectionDescription" xml:space="preserve">
    <value>Replace {0} with {1}</value>
  </data>
  <data name="AvoidUsingDoubleQuotesForConstantStringCommonName" xml:space="preserve">
    <value>Avoid using double quotes if the string is constant.</value>
  </data>
  <data name="AvoidUsingDoubleQuotesForConstantStringDescription" xml:space="preserve">
    <value>Use single quotes if the string is constant.</value>
  </data>
  <data name="AvoidUsingDoubleQuotesForConstantStringName" xml:space="preserve">
    <value>AvoidUsingDoubleQuotesForConstantString</value>
  </data>
  <data name="AvoidUsingDoubleQuotesForConstantStringError" xml:space="preserve">
    <value>Use single quotes when a string is constant.</value>
  </data>
  <data name="InvalidSyntaxAroundProcessBlockError" xml:space="preserve">
    <value>When using an explicit process block, no preceding code is allowed, only begin, end and dynamicparams blocks.</value>
  </data>
  <data name="AvoidMultipleTypeAttributesCommonName" xml:space="preserve">
    <value>Avoid multiple type specifiers on parameters</value>
  </data>
  <data name="AvoidMultipleTypeAttributesDescription" xml:space="preserve">
    <value>Prameter should not have more than one type specifier.</value>
  </data>
  <data name="AvoidMultipleTypeAttributesError" xml:space="preserve">
    <value>Parameter '{0}' has more than one type specifier.</value>
  </data>
  <data name="AvoidMultipleTypeAttributesName" xml:space="preserve">
    <value>AvoidMultipleTypeAttributes</value>
  </data>
  <data name="AvoidUsingBrokenHashAlgorithmsCommonName" xml:space="preserve">
    <value>Avoid Using Broken Hash Algorithms</value>
  </data>
  <data name="AvoidUsingBrokenHashAlgorithmsDescription" xml:space="preserve">
    <value>Avoid using the broken algorithms MD5 or SHA-1.</value>
  </data>
  <data name="AvoidUsingBrokenHashAlgorithmsError" xml:space="preserve">
    <value>The Algorithm parameter of cmdlet '{0}' was used with the broken algorithm '{1}'.</value>
  </data>
  <data name="AvoidUsingBrokenHashAlgorithmsName" xml:space="preserve">
    <value>AvoidUsingBrokenHashAlgorithms</value>
  </data>
  <data name="AvoidExclaimOperatorName" xml:space="preserve">
    <value>AvoidExclaimOperator</value>
  </data>
  <data name="AvoidExclaimOperatorCommonName" xml:space="preserve">
    <value>Avoid exclaim operator</value>
  </data>
  <data name="AvoidExclaimOperatorDescription" xml:space="preserve">
    <value>The negation operator ! should not be used for readability purposes. Use -not instead.</value>
  </data>
  <data name="AvoidExclaimOperatorError" xml:space="preserve">
    <value>Avoid using the ! negation operator</value>
  </data>
  <data name="AvoidExclaimOperatorCorrectionDescription" xml:space="preserve">
    <value>Replace ! with -not</value>
  </data>
  <data name="AvoidUsingAllowUnencryptedAuthenticationCommonName" xml:space="preserve">
    <value>Avoid AllowUnencryptedAuthentication Switch</value>
  </data>
  <data name="AvoidUsingAllowUnencryptedAuthenticationDescription" xml:space="preserve">
    <value>Avoid sending credentials and secrets over unencrypted connections.</value>
  </data>
  <data name="AvoidUsingAllowUnencryptedAuthenticationError" xml:space="preserve">
    <value>The insecure AllowUsingUnencryptedAuthentication switch was used. This should be avoided except for compatability with legacy systems.</value>
  </data>
  <data name="AvoidUsingAllowUnencryptedAuthenticationName" xml:space="preserve">
    <value>AvoidUsingAllowUnencryptedAuthentication</value>
  </data>
<<<<<<< HEAD
  <data name="UseFullyQualifiedCmdletNamesAliasError" xml:space="preserve">
    <value>The alias '{0}' should be replaced with the fully qualified cmdlet name '{1}'.</value>
  </data>
  <data name="UseFullyQualifiedCmdletNamesCommandError" xml:space="preserve">
    <value>The cmdlet '{0}' should be replaced with the fully qualified cmdlet name '{1}'.</value>
  </data>
  <data name="UseFullyQualifiedCmdletNamesCorrection" xml:space="preserve">
    <value>Replace '{0}' with '{1}'</value>
  </data>
  <data name="UseFullyQualifiedCmdletNamesName" xml:space="preserve">
    <value>UseFullyQualifiedCmdletNames</value>
  </data>
  <data name="UseFullyQualifiedCmdletNamesCommonName" xml:space="preserve">
    <value>Use Fully Qualified Cmdlet Names</value>
  </data>
  <data name="UseFullyQualifiedCmdletNamesDescription" xml:space="preserve">
    <value>Cmdlets should be called using their fully qualified names instead of aliases or abbreviated forms.</value>
=======
  <data name="AvoidReservedWordsAsFunctionNamesCommonName" xml:space="preserve">
    <value>Avoid reserved words as function names</value>
  </data>
  <data name="AvoidReservedWordsAsFunctionNamesDescription" xml:space="preserve">
    <value>Avoid using reserved words as function names. Using reserved words as function names can cause errors or unexpected behavior in scripts.</value>
  </data>
  <data name="AvoidReservedWordsAsFunctionNamesName" xml:space="preserve">
    <value>AvoidReservedWordsAsFunctionNames</value>
  </data>
  <data name="AvoidReservedWordsAsFunctionNamesError" xml:space="preserve">
    <value>The reserved word '{0}' was used as a function name. This should be avoided.</value>
>>>>>>> 67ffb24e
  </data>
</root><|MERGE_RESOLUTION|>--- conflicted
+++ resolved
@@ -1224,7 +1224,6 @@
   <data name="AvoidUsingAllowUnencryptedAuthenticationName" xml:space="preserve">
     <value>AvoidUsingAllowUnencryptedAuthentication</value>
   </data>
-<<<<<<< HEAD
   <data name="UseFullyQualifiedCmdletNamesAliasError" xml:space="preserve">
     <value>The alias '{0}' should be replaced with the fully qualified cmdlet name '{1}'.</value>
   </data>
@@ -1242,7 +1241,7 @@
   </data>
   <data name="UseFullyQualifiedCmdletNamesDescription" xml:space="preserve">
     <value>Cmdlets should be called using their fully qualified names instead of aliases or abbreviated forms.</value>
-=======
+  </data>
   <data name="AvoidReservedWordsAsFunctionNamesCommonName" xml:space="preserve">
     <value>Avoid reserved words as function names</value>
   </data>
@@ -1254,6 +1253,5 @@
   </data>
   <data name="AvoidReservedWordsAsFunctionNamesError" xml:space="preserve">
     <value>The reserved word '{0}' was used as a function name. This should be avoided.</value>
->>>>>>> 67ffb24e
   </data>
 </root>