--- conflicted
+++ resolved
@@ -981,7 +981,15 @@
   <data name="AlignAssignmentStatementError" xml:space="preserve">
     <value>Assignment statements are not aligned</value>
   </data>
-<<<<<<< HEAD
+  <data name="PossibleIncorrectUsageOfAssignmentOperatorCommonName" xml:space="preserve">
+    <value>'=' operator means assignment. Did you mean the equal operator '-eq'?</value>
+  </data>
+  <data name="PossibleIncorrectUsageOfAssignmentOperatorError" xml:space="preserve">
+    <value>Did you really mean to make an assignment inside an if statement? If you rather meant to check for equality, use the '-eq'  operator.</value>
+  </data>
+  <data name="PossibleIncorrectUsageOfAssignmentOperatorName" xml:space="preserve">
+    <value>PossibleIncorrectUsageOfAssignmentOperator</value>
+  </data>
   <data name="AvoidAssignmentToReadOnlyAutomaticVariable" xml:space="preserve">
     <value>Use a different variable name</value>
   </data>
@@ -996,15 +1004,5 @@
   </data>
   <data name="AvoidAssignmentToAutomaticVariableName" xml:space="preserve">
     <value>AvoidAssignmentToAutomaticVariable</value>
-=======
-  <data name="PossibleIncorrectUsageOfAssignmentOperatorCommonName" xml:space="preserve">
-    <value>'=' operator means assignment. Did you mean the equal operator '-eq'?</value>
-  </data>
-  <data name="PossibleIncorrectUsageOfAssignmentOperatorError" xml:space="preserve">
-    <value>Did you really mean to make an assignment inside an if statement? If you rather meant to check for equality, use the '-eq'  operator.</value>
-  </data>
-  <data name="PossibleIncorrectUsageOfAssignmentOperatorName" xml:space="preserve">
-    <value>PossibleIncorrectUsageOfAssignmentOperator</value>
->>>>>>> b5afd5df
   </data>
 </root>