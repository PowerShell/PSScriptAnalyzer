--- conflicted
+++ resolved
@@ -1005,12 +1005,10 @@
   <data name="AvoidAssignmentToAutomaticVariableName" xml:space="preserve">
     <value>AvoidAssignmentToAutomaticVariable</value>
   </data>
-<<<<<<< HEAD
   <data name="AvoidAssignmentToReadOnlyAutomaticVariableIntroducedInPowerShell6_0Error" xml:space="preserve">
     <value>Starting from PowerShell 6.0, the Variable '{0}' cannot be assigned any more since it is a readonly automatic variable that is built into PowerShell, please use a different name.</value>
-=======
+  </data>
   <data name="AvoidUsingCmdletAliasesMissingGetPrefixError" xml:space="preserve">
     <value>'{0}' is implicitly aliasing '{1}' because it is missing the 'Get-' prefix. This can introduce possible problems and make scripts hard to maintain. Please consider changing command to its full name.</value>
->>>>>>> 6a8e8289
   </data>
 </root>