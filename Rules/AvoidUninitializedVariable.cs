﻿//
// Copyright (c) Microsoft Corporation.
//
// THE SOFTWARE IS PROVIDED "AS IS", WITHOUT WARRANTY OF ANY KIND, EXPRESS OR
// IMPLIED, INCLUDING BUT NOT LIMITED TO THE WARRANTIES OF MERCHANTABILITY,
// FITNESS FOR A PARTICULAR PURPOSE AND NONINFRINGEMENT. IN NO EVENT SHALL THE
// AUTHORS OR COPYRIGHT HOLDERS BE LIABLE FOR ANY CLAIM, DAMAGES OR OTHER
// LIABILITY, WHETHER IN AN ACTION OF CONTRACT, TORT OR OTHERWISE, ARISING FROM,
// OUT OF OR IN CONNECTION WITH THE SOFTWARE OR THE USE OR OTHER DEALINGS IN
// THE SOFTWARE.
//

using System;
using System.Linq;
using System.Collections.Generic;
using System.Management.Automation.Language;
using Microsoft.Windows.Powershell.ScriptAnalyzer.Generic;
using System.ComponentModel.Composition;
using System.Globalization;

namespace Microsoft.Windows.Powershell.ScriptAnalyzer.BuiltinRules
{
    /// <summary>
    /// AvoidUnitializedVariable: Check if any uninitialized variable is used.
    /// </summary>
    [Export(typeof(IScriptRule))]
    public class AvoidUnitializedVariable : IScriptRule
    {
        /// <summary>
        /// AnalyzeScript: Check if any uninitialized variable is used.
        /// </summary>
        public IEnumerable<DiagnosticRecord> AnalyzeScript(Ast ast, string fileName)
        {
            // TODO : We need to find another way for using S.M.A.L.Compiler.GetExpressionValue.
            // Following code are not working for certain scenarios;, like:
            // for ($i=1; $i -le 10; $i++){Write-Host $i}

            if (ast == null) throw new ArgumentNullException(Strings.NullAstErrorMessage);

            // Finds all VariableExpressionAst
            IEnumerable<Ast> foundAsts = ast.FindAll(testAst => testAst is VariableExpressionAst, true);

            // Iterates all VariableExpressionAst and check the command name.
            foreach (VariableExpressionAst varAst in foundAsts)
            {
                if (Helper.Instance.IsUninitialized(varAst, ast))
                {
                    yield return new DiagnosticRecord(string.Format(CultureInfo.CurrentCulture, Strings.AvoidUninitializedVariableError, varAst.VariablePath.UserPath),
                        varAst.Extent, GetName(), DiagnosticSeverity.Warning, fileName, varAst.VariablePath.UserPath);
                }
            }

<<<<<<< HEAD
#if PSV3
            IEnumerable<Ast> funcAsts = ast.FindAll(item => item is FunctionDefinitionAst, true);
#else
            IEnumerable<Ast> funcAsts = ast.FindAll(item => item is FunctionDefinitionAst || item is FunctionMemberAst, true);
#endif
=======
            IEnumerable<Ast> funcAsts = ast.FindAll(item => item is FunctionDefinitionAst, true);
            IEnumerable<Ast> funcMemberAsts = ast.FindAll(item => item is FunctionMemberAst, true);
>>>>>>> 1f43e975

            // Checks whether this is a dsc resource file (we don't raise this rule for get, set and test-target resource
            bool isDscResourceFile = Helper.Instance.IsDscResourceModule(fileName);

            List<string> targetResourcesFunctions = new List<string>( new string[] { "get-targetresource", "set-targetresource", "test-targetresource" });

            foreach (FunctionDefinitionAst funcAst in funcAsts)
            {
                // Finds all VariableExpressionAst.
                IEnumerable<Ast> varAsts = funcAst.FindAll(testAst => testAst is VariableExpressionAst, true);

                HashSet<string> paramVariables = new HashSet<string>();

                if (isDscResourceFile && targetResourcesFunctions.Contains(funcAst.Name, StringComparer.OrdinalIgnoreCase))
                {
                    // don't raise the rules for variables in the param block.
                    if (funcAst.Body != null && funcAst.Body.ParamBlock != null && funcAst.Body.ParamBlock.Parameters != null)
                    {
                        paramVariables.UnionWith(funcAst.Body.ParamBlock.Parameters.Select(paramAst => paramAst.Name.VariablePath.UserPath));
                    }
                }

                // Iterates all VariableExpressionAst and check the command name.
                foreach (VariableExpressionAst varAst in varAsts)
                {
                    if (Helper.Instance.IsUninitialized(varAst, funcAst) && !paramVariables.Contains(varAst.VariablePath.UserPath))
                    {
                        yield return new DiagnosticRecord(string.Format(CultureInfo.CurrentCulture, Strings.AvoidUninitializedVariableError, varAst.VariablePath.UserPath),
                            varAst.Extent, GetName(), DiagnosticSeverity.Warning, fileName, varAst.VariablePath.UserPath);
                    }
                }
            }

            foreach (FunctionMemberAst funcMemAst in funcMemberAsts)
            {
                // Finds all VariableExpressionAst.
                IEnumerable<Ast> varAsts = funcMemAst.FindAll(testAst => testAst is VariableExpressionAst, true);

                // Iterates all VariableExpressionAst and check the command name.
                foreach (VariableExpressionAst varAst in varAsts)
                {
                    if (Helper.Instance.IsUninitialized(varAst, funcMemAst))
                    {
                        yield return new DiagnosticRecord(string.Format(CultureInfo.CurrentCulture, Strings.AvoidUninitializedVariableError, varAst.VariablePath.UserPath),
                            varAst.Extent, GetName(), DiagnosticSeverity.Warning, fileName, varAst.VariablePath.UserPath);
                    }
                }

            }
        }

        /// <summary>
        /// GetName: Retrieves the name of this rule.
        /// </summary>
        /// <returns>The name of this rule</returns>
        public string GetName()
        {
            return string.Format(CultureInfo.CurrentCulture, Strings.NameSpaceFormat, GetSourceName(), Strings.AvoidUninitializedVariableName);
        }

        /// <summary>
        /// GetCommonName: Retrieves the common name of this rule.
        /// </summary>
        /// <returns>The common name of this rule</returns>
        public string GetCommonName()
        {
            return string.Format(CultureInfo.CurrentCulture, Strings.AvoidUninitializedVariableCommonName);
        }

        /// <summary>
        /// GetDescription: Retrieves the description of this rule.
        /// </summary>
        /// <returns>The description of this rule</returns>
        public string GetDescription()
        {
            return string.Format(CultureInfo.CurrentCulture, Strings.AvoidUninitializedVariableDescription);
        }

        /// <summary>
        /// Method: Retrieves the type of the rule: builtin, managed or module.
        /// </summary>
        public SourceType GetSourceType()
        {
            return SourceType.Builtin;
        }

        /// <summary>
        /// GetSeverity: Retrieves the severity of the rule: error, warning of information.
        /// </summary>
        /// <returns></returns>
        public RuleSeverity GetSeverity()
        {
            return RuleSeverity.Warning;
        }

        /// <summary>
        /// Method: Retrieves the module/assembly name the rule is from.
        /// </summary>
        public string GetSourceName()
        {
            return string.Format(CultureInfo.CurrentCulture, Strings.SourceName);
        }
    }
}<|MERGE_RESOLUTION|>--- conflicted
+++ resolved
@@ -14,11 +14,11 @@
 using System.Linq;
 using System.Collections.Generic;
 using System.Management.Automation.Language;
-using Microsoft.Windows.Powershell.ScriptAnalyzer.Generic;
+using Microsoft.Windows.PowerShell.ScriptAnalyzer.Generic;
 using System.ComponentModel.Composition;
 using System.Globalization;
 
-namespace Microsoft.Windows.Powershell.ScriptAnalyzer.BuiltinRules
+namespace Microsoft.Windows.PowerShell.ScriptAnalyzer.BuiltinRules
 {
     /// <summary>
     /// AvoidUnitializedVariable: Check if any uninitialized variable is used.
@@ -50,16 +50,10 @@
                 }
             }
 
-<<<<<<< HEAD
-#if PSV3
             IEnumerable<Ast> funcAsts = ast.FindAll(item => item is FunctionDefinitionAst, true);
-#else
-            IEnumerable<Ast> funcAsts = ast.FindAll(item => item is FunctionDefinitionAst || item is FunctionMemberAst, true);
+#if !PSV3
+            IEnumerable<Ast> funcMemberAsts = ast.FindAll(item => item is FunctionMemberAst, true);
 #endif
-=======
-            IEnumerable<Ast> funcAsts = ast.FindAll(item => item is FunctionDefinitionAst, true);
-            IEnumerable<Ast> funcMemberAsts = ast.FindAll(item => item is FunctionMemberAst, true);
->>>>>>> 1f43e975
 
             // Checks whether this is a dsc resource file (we don't raise this rule for get, set and test-target resource
             bool isDscResourceFile = Helper.Instance.IsDscResourceModule(fileName);
@@ -93,6 +87,7 @@
                 }
             }
 
+#if !PSV3
             foreach (FunctionMemberAst funcMemAst in funcMemberAsts)
             {
                 // Finds all VariableExpressionAst.
@@ -109,6 +104,7 @@
                 }
 
             }
+#endif
         }
 
         /// <summary>
